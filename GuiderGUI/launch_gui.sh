--- conflicted
+++ resolved
@@ -74,12 +74,8 @@
 elif [ "$camera" = "slicev" ]; then
   sleep 0.5
   wmctrl -r "SAOImage SLICEVIEW" -e 0,770,50,625,880
-<<<<<<< HEAD
-fi
-=======
 fi
 
 # launch FIFO script
 #
-$SCRIPT_DIR/make_"$camera"_fifo.sh &
->>>>>>> ed9d300b
+$SCRIPT_DIR/make_"$camera"_fifo.sh &