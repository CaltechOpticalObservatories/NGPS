/**
 * @file    sequence.cpp
 * @brief   code for the Sequence class, the guts of the actual sequence functions
 * @author  David Hale <dhale@astro.caltech.edu>
 *
 * This file contains the code for the Sequencer::Sequence class functions;
 * these are the functions which perform the sequence operations, called by
 * the sequencer daemon.
 *
 * For example, the nightly startup and the start sequences are contained herein.
 *
 */

#include "sequence.h"

namespace Sequencer {

  constexpr long CAMERA_PROLOG_TIMEOUT = 6000;  ///< timeout msec to send camera prolog command

  /***** Sequencer::Sequence::handletopic_snapshot ***************************/
  /**
   * @brief      publishes snapshot of my telemetry
   * @details    This publishes a JSON message containing a snapshot of my
   *             telemetry info when the subscriber receives the "_snapshot"
   *             topic and the payload contains my daemon name.
   * @param[in]  jmessage_in  subscribed-received JSON message
   *
   */
  void Sequence::handletopic_snapshot( const nlohmann::json &jmessage_in ) {
    // If my name is in the jmessage then publish my snapshot
    //
    if ( jmessage_in.contains( Sequencer::DAEMON_NAME ) ) {
      this->publish_snapshot();
    }
    else
    if ( jmessage_in.contains( "test" ) ) {
      logwrite( "Sequencer::Sequence::handletopic_snapshot", jmessage_in.dump() );
    }
  }
  /***** Sequencer::Sequence::handletopic_snapshot ***************************/


  /***** Sequencer::Sequence::publish_snapshot *******************************/
  /**
   * @brief      publishes snapshot of my telemetry
   * @details    This publishes a JSON message containing a snapshot of my
   *             telemetry.
   *
   */
  void Sequence::publish_snapshot() {
    std::string dontcare;
    this->publish_snapshot(dontcare);
  }
  void Sequence::publish_snapshot(std::string &retstring) {
    this->publish_seqstate();
    this->publish_waitstate();
    this->publish_daemonstate();
  }
  /***** Sequencer::Sequence::publish_snapshot *******************************/


  /***** Sequencer::Sequence::publish_seqstate ********************************/
  /**
   * @brief      publishes sequencer state with topic "seq_seqstate"
   * @details    seqstate is a single string
   *
   */
  void Sequence::publish_seqstate() {
    nlohmann::json jmessage_out;
    jmessage_out["source"]    = Sequencer::DAEMON_NAME;

    // sequencer state
    std::string seqstate( this->seq_state_manager.get_set_states() );
    rtrim( seqstate );
    jmessage_out["seqstate"]  = seqstate;

    try {
      this->publisher->publish( jmessage_out, "seq_seqstate" );
    }
    catch ( const std::exception &e ) {
      logwrite( "Sequencer::Sequence::publish_seqstate",
                "ERROR publishing message: "+std::string(e.what()) );
      return;
    }
  }
  /***** Sequencer::Sequence::publish_seqstate ********************************/


  /***** Sequencer::Sequence::publish_waitstate *******************************/
  /**
   * @brief      publishes wait state with topic "seq_waitstate"
   * @details    wait state has a bit for each thing that the sequencer could
   *             be waiting on, set when waiting, publishes true when set,
   *             false when clear
   *
   */
  void Sequence::publish_waitstate() {
    nlohmann::json jmessage_out;
    jmessage_out["source"]    = Sequencer::DAEMON_NAME;

    // iterate through map of daemon state bits, add each as a key in the JSON message,
    // and set true|false if the bit is set or not
    std::string active_states( this->wait_state_manager.get_set_states() );
    for ( const auto &[bit,state] : Sequencer::wait_state_names ) {
      jmessage_out[state] = ( active_states.find(state)!=std::string::npos ? true : false);
    }

    try {
      this->publisher->publish( jmessage_out, "seq_waitstate" );
    }
    catch ( const std::exception &e ) {
      logwrite( "Sequencer::Sequence::publish_waitstate",
                "ERROR publishing message: "+std::string(e.what()) );
      return;
    }
  }
  /***** Sequencer::Sequence::publish_waitstate *******************************/


  /***** Sequencer::Sequence::publish_daemonstate *****************************/
  /**
   * @brief      publishes daemon state with topic "seq_daemonstate"
   * @details    daemon state has a bit for each daemon, publishes true when
   *             that daemon is ready, false when not
   *
   */
  void Sequence::publish_daemonstate() {
    nlohmann::json jmessage_out;
    jmessage_out["source"]    = Sequencer::DAEMON_NAME;

    // iterate through map of daemon state bits, add each as a key in the JSON message,
    // and set true|false if the bit is set or not
    std::string active_states( this->daemon_manager.get_set_states() );
    for ( const auto &[bit,state] : Sequencer::daemon_name ) {
      jmessage_out[state] = ( active_states.find(state)!=std::string::npos ? true : false);
    }

    try {
      this->publisher->publish( jmessage_out, "seq_daemonstate" );
    }
    catch ( const std::exception &e ) {
      logwrite( "Sequencer::Sequence::publish_daemonstate",
                "ERROR publishing message: "+std::string(e.what()) );
      return;
    }
  }
  /***** Sequencer::Sequence::publish_daemonstate *****************************/


  /***** Sequencer::Sequence::publish_threadstate *****************************/
  /**
   * @brief      publishes thread state with topic "seq_threadstate"
   * @details    thread state has a bit for each thread that can run, publishes
   *             true when that thread is running, false when not
   *
   */
  void Sequence::publish_threadstate() {
    nlohmann::json jmessage_out;
    jmessage_out["source"]    = Sequencer::DAEMON_NAME;

    // iterate through map of thread state bits, add each as a key in the JSON message,
    // and set true|false if the bit is set or not
    std::string active_states( this->thread_state_manager.get_set_states() );
    for ( const auto &[bit,state] : Sequencer::thread_names ) {
      jmessage_out[state] = ( active_states.find(state)!=std::string::npos ? true : false);
    }

    try {
      this->publisher->publish( jmessage_out, "seq_threadstate" );
    }
    catch ( const std::exception &e ) {
      logwrite( "Sequencer::Sequence::publish_threadstate",
                "ERROR publishing message: "+std::string(e.what()) );
      return;
    }
  }
  /***** Sequencer::Sequence::publish_threadstate *****************************/


  /***** Sequencer::Sequence::broadcast_daemonstate ***************************/
  /**
   * @brief      publishes daemonstate and can control seqstate
   * @details    If not STARTING or STOPPING and not all daemons ready then
   *             this ensures that the seqstate drops into NOTREADY.
   *
   */
  void Sequence::broadcast_daemonstate() {
    // always publish daemonstate when called
    this->publish_daemonstate();

    // If any daemon isn't ready then the sequencer can't be ready,
    // but don't override STARTING or STOPPING, unless none are ready.
    if ( daemon_manager.are_all_clear() ) {
      seq_state_manager.set_only( {Sequencer::SEQ_NOTREADY} );
    }
    else
    if ( ! seq_state_manager.is_set(SEQ_STARTING) &&
         ! seq_state_manager.is_set(SEQ_STOPPING) &&
         ! daemon_manager.are_all_set() ) {
      seq_state_manager.set_only( {Sequencer::SEQ_NOTREADY} );
    }
  }
  /***** Sequencer::Sequence::broadcast_daemonstate ***************************/


  /***** Sequencer::Sequence::broadcast_seqstate ******************************/
  /**
   * @brief      writes string of seq_state to the async port
   * @details    This broadcasts the seqstate as a string with the "SEQSTATE:"
   *             message tag.
   *
   */
  void Sequence::broadcast_seqstate() {
    this->publish_seqstate();
    this->async.enqueue_and_log( "Sequencer::Sequence::broadcast_seqstate",
                                 "SEQSTATE: "+seq_state_manager.get_set_states() );
    this->cv.notify_all();
  }
  /***** Sequencer::Sequence::broadcast_seqstate ******************************/


  /***** Sequencer::Sequence::broadcast_waitstate *****************************/
  /**
   * @brief      writes string of all set wait_state bits to the asyn port
   * @details    This broadcasts the seqstate as a string with the "WAITSTATE:"
   *             message tag.
   *
   */
  void Sequence::broadcast_waitstate() {
    this->publish_waitstate();
    this->async.enqueue_and_log( "Sequencer::Sequence::broadcast_waitstate",
                                 "WAITSTATE: "+wait_state_manager.get_set_states() );
    this->cv.notify_all();
  }
  /***** Sequencer::Sequence::broadcast_waitstate *****************************/


  /***** Sequencer::Sequence::dothread_sequencer_async_listener ***************/
  /**
   * @brief      async message listening thread
   * @param[in]  seq  reference to Sequencer::Sequence object
   * @param[in]  udp  UDP socket object, pre-configured
   *
   * This thread allows the sequencer to listen for asynchronous messages.
   * The UDP socket object that is passed in must have already been configured
   * with the async message port and message group, which would have been read
   * from a config file by the sequencer daemon.
   *
   * This thread never terminates unless there is an error.
   *
   * This thread listens for the following asynchronous message tags:
   *    ELAPSEDTIME
   *
   */
  void Sequence::dothread_sequencer_async_listener( Sequencer::Sequence &seq, Network::UdpSocket udp ) {
    const std::string function("Sequencer::Sequence::dothread_sequencer_async_listener");

    ScopedState thr_state( seq.thread_state_manager, Sequencer::THR_SEQUENCER_ASYNC_LISTENER );

    int retval = udp.Listener();

    if ( retval < 0 ) {
      logwrite(function, "error creating UDP listening socket. thread terminating.");
      return;
    }

    logwrite( function, "running" );

    // forever receive and process UDP async status messages
    //
    while ( true ) {

      // Receive the UDP message
      //
      std::string statstr="";
      udp.Receive( statstr );

      // Act on the message
      //
      try {

        // ---------------------------------------------------------------------------------------
        // NOTIFY TCS OPERATOR OF NEXT TARGET COORDS FOR PREAUTHORIZATION PRIOR TO END OF EXPOSURE
        // ---------------------------------------------------------------------------------------
        //
        // Monitor the elapsed exposure time. When the remaining time is within TCS_PREAUTH_TIME sec
        // of the end of the exposure time, then alert the TCS operator of the next
        // target's coordinates. notify_tcs_next_target has to be set true by trigger_exposure().
        //
        // Since the only purpose of this is to alert the TCS near the end of the exposure, it is
        // not important to differentiate which camera's elapsed time that is being read here;
        // they are all going to be close enough for this purpose.
        //
        if ( seq.notify_tcs_next_target && statstr.compare( 0, 11, "ELAPSEDTIME" ) == 0 ) {     // async message tag ELAPSEDTIME
          std::string::size_type pos = statstr.find( ":" );
          std::string elapsedstr = statstr.substr( pos + 1 );
          double remaining = (double)( seq.target.exptime_req - stol( elapsedstr )/1000. );

          if ( remaining <= seq.tcs_preauth_time ) {
            std::thread( dothread_notify_tcs, std::ref(seq) ).detach();
            seq.notify_tcs_next_target = false;  // don't do it again until the next exposure
          }

          if ( remaining == 0 ) {
///< @todo can I use this to detect when "Exposing" has ended?
          }
        }

        // ------------------------------------------------------------------
        // Set READOUT flag and clear EXPOSE flag when pixels start coming in
        // ------------------------------------------------------------------
        //
        if ( seq.arm_readout_flag && statstr.compare( 0, 10, "PIXELCOUNT" )==0 ) {  // async message tag PIXELCOUNT
          seq.arm_readout_flag = false;
          seq.wait_state_manager.set_and_clear( {Sequencer::SEQ_WAIT_READOUT},      // set READOUT
                                                {Sequencer::SEQ_WAIT_EXPOSE} );     // clear EXPOSE
        }

        // ---------------------------------------------
        // clear READOUT flag on the end-of-frame signal
        // ---------------------------------------------
        //
        if ( statstr.compare( 0, 10, "FRAMECOUNT" ) == 0 ) {                        // async message tag FRAMECOUNT
          if ( seq.wait_state_manager.is_set( Sequencer::SEQ_WAIT_READOUT ) ) {
            seq.wait_state_manager.clear( Sequencer::SEQ_WAIT_READOUT );
          }
        }

        // ---------------------
        // process TEST messages
        // ---------------------
        //
        if ( starts_with( statstr, "TEST:" ) ) {                                    // async message tag TEST
          logwrite( function, "got test message \""+statstr+"\"" );
        }

      }
      catch( std::exception &e ) {
        logwrite( function, "ERROR parsing status string "+statstr+": "+std::string(e.what()) );
      }

    }  // while true

    return;
  }
  /***** Sequencer::Sequence::dothread_sequencer_async_listener ***************/


  void Sequence::dothread_test() {
    logwrite( "Sequencer::Sequence::dothread_test", "here I am" );
    std::string targetstatus;
    this->target.get_specified_target( "4430", targetstatus );
    logwrite( "Sequencer::Sequence::dothread_test", targetstatus );
    return;
  }


  /***** Sequencer::Sequence::sequence_start **********************************/
  /**
   * @brief      main sequence start thread
   * @details    This thread is spawned in response to the sequencer receiving
   *             the "start" command. This thread will in turn spawn additional
   *             needed threads.
   *
   *             If dotype is ONE, this thread will run once and return.
   *
   *             If dotype is ALL, this thread will run as long as there are
   *             targets to read, or until cancelled.
   * @param[in]  obsid_in  optional obsid, specify for single-target observation
   *
   */
  void Sequence::sequence_start(std::string obsid_in="") {
    const std::string function("Sequencer::Sequence::sequence_start");
    std::stringstream message;
    std::string reply;
    std::string targetstatus;
    TargetInfo::TargetState targetstate;
    long error=NO_ERROR;

    // The Sequencer can only be started once
    //
    if ( thread_state_manager.is_set( Sequencer::THR_SEQUENCE_START ) ) {
      this->async.enqueue_and_log( function, "ERROR sequencer already running" );
      return;
    }

    // The Sequencer can only be started when state is READY
    //
    if ( ! seq_state_manager.is_set( Sequencer::SEQ_READY ) ) {
      this->async.enqueue_and_log( function, "ERROR cannot start: system not ready" );
      return;
    }

    ScopedState thr_state( thread_state_manager, Sequencer::THR_SEQUENCE_START );  // this thread is running
    ScopedState seq_state( seq_state_manager, Sequencer::SEQ_RUNNING, true );      // state = RUNNING (only)
    seq_state.destruct_set( Sequencer::SEQ_READY );                                // set state=READY on exit

    // if obsid_in was specified then this is a single-target observation
    //
    if ( !obsid_in.empty() ) this->single_obsid=obsid_in;

    // clear the thread error state
    //
    this->thread_error_manager.clear_all();

    // clear stop flags
    //
    this->cancel_flag.store(false);
    this->is_ontarget.store(false);
    this->is_usercontinue.store(false);

    // This is the main loop which runs as long as there are targets in the database,
    // or until cancelled. Or, this will run once in the case of single-target-mode,
    // which is invoked by storing an OBSID in the class variable single_obsid.
    //
    while ( true ) {

      logwrite( function, "sequencer running" );

      // Get the next target from the database when single_obsid is empty
      //
      if ( this->single_obsid.empty() ) {
        targetstate = this->target.get_next( targetstatus );
      }
      // otherwise get the specified target by OBSID, using the value in single_obsid.
      // This class variable is remembered by copying it to prev_single_obsid but is
      // then cleared after reading it here, so that it doesn't automatically run the
      // single target again. But since it's remembered, it can be re-used if a repeat
      // exposure is explicitly requested.
      //
      else {
        targetstate = this->target.get_specified_target( this->single_obsid, targetstatus );
        this->prev_single_obsid = this->single_obsid;  // remember it, in case REPEAT is requested
        this->single_obsid.clear();                    // but clear this so that single-target is a one-off
        this->dotype( "ONE" );                         // single-target mode must set dotype=ONE
      }

      message.str(""); message << "NOTICE: " << targetstatus;
      this->async.enqueue( message.str() );                                 // broadcast target status

      if ( targetstate == TargetInfo::TARGET_FOUND ) {                      // target found, get the threads going

        // If the TCS is not ready and the target contains TCS coordinates,
        // then we cannot proceed.
        //
        if ( ! this->daemon_manager.is_set( Sequencer::DAEMON_TCS ) ) {
          if ( ! this->target.ra_hms.empty() || ! this->target.dec_dms.empty() ) {
            message.str(""); message << "ERROR cannot move to target " << this->target.name
                                     << " because TCS is not connected";
            this->async.enqueue_and_log( function, message.str() );
            this->thread_error_manager.set( THR_SEQUENCE_START );           // report error
            break;
          }
        }

        error = this->target.update_state( Sequencer::TARGET_ACTIVE );      // set ACTIVE state in database (this says we are using this target)
        if (error!=NO_ERROR) {
          this->thread_error_manager.set( THR_SEQUENCE_START );             // report any error
          break;
        }

        // let the world know of the state change
        //
        message.str(""); message << "TARGETSTATE:" << this->target.state << " TARGET:" << this->target.name << " OBSID:" << this->target.obsid;
        this->async.enqueue( message.str() );
#ifdef LOGLEVEL_DEBUG
        logwrite( function, "[DEBUG] target found, starting threads" );
#endif
      }
      else  // targetstate not TARGET_FOUND
      if ( targetstate == TargetInfo::TARGET_NOT_FOUND ) {                // no target found is an automatic stop
        logwrite( function, "NOTICE: no targets found. stopping" );
        break;
      }
      else
      if ( targetstate == TargetInfo::TARGET_ERROR ) {                    // request stop on error
        this->async.enqueue_and_log( function, "ERROR getting next target. stopping" );
        break;
      }

      // get the threads going --
      //
      // These things can all be done in parallel, just have to sync up at the end.
      //

      // threads to start, pair their ThreadStatusBit with the function to call
      std::vector<std::pair<Sequencer::ThreadStatusBits, std::function<long()>>> worker_threads;

      // If pointmode is ACAM then the user has chosen to put the star on ACAM, in
      // which case the assumption is made that nothing else matters. This special
      // mode of operation only points the telescope.
      //
      if ( this->target.pointmode == Acam::POINTMODE_ACAM ) {
        this->dotype( "ONE" );
        worker_threads = { { THR_MOVE_TO_TARGET, std::bind(&Sequence::move_to_target, this) } };

      }
      // For any other pointmode (SLIT, or empty, which assumes SLIT), all
      // subsystems are readied.
      //
      else {
        // set pointmode explicitly, in case it's empty
        this->target.pointmode = Acam::POINTMODE_SLIT;

        // threads to start, pair their ThreadStatusBit with the function to call
        //
        worker_threads = { { THR_MOVE_TO_TARGET, std::bind(&Sequence::move_to_target, this) },
                           { THR_CAMERA_SET,     std::bind(&Sequence::camera_set, this)     },
                           { THR_FOCUS_SET,      std::bind(&Sequence::focus_set, this)      },
                           { THR_FLEXURE_SET,    std::bind(&Sequence::flexure_set, this)    },
                           { THR_CALIB_SET,      std::bind(&Sequence::calib_set, this)      },
                           // for CAL targets, slit comes from database, otherwise use VSM acquire position
                           { THR_SLIT_SET,       std::bind(&Sequence::slit_set, this,
                                                 this->target.iscal ? Sequencer::VSM_DATABASE : Sequencer::VSM_ACQUIRE) }
                         };
      }

      // pair their ThreadStatusBit with their future
      std::vector<std::pair<Sequencer::ThreadStatusBits, std::future<long>>> worker_futures;

      // start all of the threads
      //
      for ( const auto &[thr, func] : worker_threads ) {
        worker_futures.emplace_back( thr, std::async(std::launch::async, func) );
      }

      // wait for the threads to complete. these can be cancelled.
      //
      for ( auto &[thr, future] : worker_futures) {
        try {
          error |= future.get(); // wait for this worker to finish
          logwrite( function, "NOTICE: worker "+Sequencer::thread_names.at(thr)+" completed");
        }
        catch (const std::exception& e) {
          logwrite( function, "ERROR: worker "+Sequencer::thread_names.at(thr)+" exception: "+std::string(e.what()) );
          return;
        }
      }

      logwrite(function, "DONE waiting on threads");

      if ( this->cancel_flag.load() ) {
        this->async.enqueue_and_log( function, "NOTICE: sequence cancelled" );
        return;
      }

      // For pointmode ACAM, there is nothing to be done so get out
      //
      if ( this->target.pointmode == Acam::POINTMODE_ACAM ) {
        this->async.enqueue_and_log( function, "NOTICE: target list processing has stopped" );
        break;
      }

/*** 12/17/24 move acquisition elsewhere?
 *
 *    logwrite( function, "starting acquisition thread" );             ///< TODO @todo log to telemetry!

 *    this->seq_state.set( Sequencer::SEQ_WAIT_ACQUIRE );
 *    this->broadcast_seqstate();
 *    std::thread( &Sequencer::Sequence::dothread_acquisition, this ).detach();
 ***/

      // If not a calibration target then introduce a pause for the user
      // to make adjustments, send offsets, etc.
      //
      if ( !this->target.iscal ) {

        // waiting for user signal (or cancel)
        //
        // The sequencer is effectively paused waiting for user input. This
        // gives the user a chance to ensure the correct target is on the slit,
        // select offset stars, etc.
        //
        {
        ScopedState wait_state( wait_state_manager, Sequencer::SEQ_WAIT_USER );

        this->async.enqueue_and_log( function, "NOTICE: waiting for USER to send \"continue\" signal" );

        while ( !this->cancel_flag.load() && !this->is_usercontinue.load() ) {
          std::unique_lock<std::mutex> lock(cv_mutex);
          this->cv.wait( lock, [this]() { return( this->is_usercontinue.load() || this->cancel_flag.load() ); } );
        }

        this->async.enqueue_and_log( function, "NOTICE: received "
                                               +(this->cancel_flag.load() ? std::string("cancel") : std::string("continue"))
                                               +" signal!" );
        }  // end scope for wait_state = WAIT_USER

        if ( this->cancel_flag.load() ) {
          this->async.enqueue_and_log( function, "NOTICE: sequence cancelled" );
          return;
        }

        this->is_usercontinue.store(false);

        this->async.enqueue_and_log( function, "NOTICE: received USER continue signal!" );

        // Ensure slit offset is in "expose" position
        //
        auto slitset = std::async(std::launch::async, &Sequence::slit_set, this, Sequencer::VSM_EXPOSE);
        try {
          error |= slitset.get();
        }
        catch (const std::exception& e) {
          logwrite( function, "ERROR slit offset exception: "+std::string(e.what()) );
          return;
        }
      }

      logwrite( function, "starting exposure" );       ///< TODO @todo log to telemetry!

      // Start the exposure in a thread...
      // set the EXPOSE bit here, outside of the trigger_exposure function, because that
      // function only triggers the exposure -- it doesn't block waiting for the exposure.
      //
      this->wait_state_manager.set( Sequencer::SEQ_WAIT_EXPOSE );  // set EXPOSE bit
      auto start_exposure = std::async(std::launch::async, &Sequence::trigger_exposure, this);
      try {
        error |= start_exposure.get();
      }
      catch (const std::exception& e) {
        logwrite( function, "ERROR repeat_exposure exception: "+std::string(e.what()) );
        return;
      }

      // wait for the exposure to end (naturally or cancelled)
      //
      logwrite( function, "waiting for exposure" );
      while ( !this->cancel_flag.load() && wait_state_manager.is_set( Sequencer::SEQ_WAIT_EXPOSE ) ) {
        std::unique_lock<std::mutex> lock(cv_mutex);
        this->cv.wait( lock, [this]() { return( !wait_state_manager.is_set(SEQ_WAIT_EXPOSE) || this->cancel_flag.load() ); } );
      }

      // When an exposure is aborted then it will be marked as UNASSIGNED
      //
      if ( this->cancel_flag.load() ) {
        this->async.enqueue_and_log( function, "NOTICE: exposure cancelled" );
        error = this->target.update_state( Sequencer::TARGET_UNASSIGNED );
        message.str(""); message << ( error==NO_ERROR ? "" : "ERROR " ) << "marking target " << this->target.name
                                 << " id " << this->target.obsid << " order " << this->target.obsorder
                                 << " as " << Sequencer::TARGET_UNASSIGNED;
        logwrite( function, message.str() );
        return;
      }

      this->async.enqueue_and_log( function, "NOTICE: done waiting for expose" );
      message.str(""); message << "exposure complete for target " << this->target.name
                               << " id " << this->target.obsid << " order " << this->target.obsorder;
      logwrite( function, message.str() );

      // If not using frame transfer then wait for readout, too
      //
      if (!this->is_science_frame_transfer) {
        logwrite( function, "waiting for readout" );
        while ( !this->cancel_flag.load() && wait_state_manager.is_set( Sequencer::SEQ_WAIT_READOUT ) ) {
          std::unique_lock<std::mutex> lock(cv_mutex);
          this->cv.wait( lock, [this]() { return( !wait_state_manager.is_set(SEQ_WAIT_READOUT) || this->cancel_flag.load() ); } );
        }
      }

      // Now that we're done waiting, check for errors or abort
      //
      if ( this->thread_error_manager.are_any_set() ) {
        message.str(""); message << "ERROR stopping sequencer because the following thread(s) had an error: "
                                 << this->thread_error_manager.get_set_states();
        logwrite( function, message.str() );
        break;
      }

      // before writing to the completed database table, get current
      // telemetry from other daemons.
      //
      this->get_external_telemetry();

      // Update this target's state in the database
      //
      error = this->target.update_state( Sequencer::TARGET_COMPLETE );       // update the active target table
      if (error==NO_ERROR) error = this->target.insert_completed();          // insert into the completed table
      if (error!=NO_ERROR) this->thread_error_manager.set( THR_SEQUENCE_START );     // report any error

      // let the world know of the state change
      //
      message.str(""); message << "TARGETSTATE:" << this->target.state << " TARGET:" << this->target.name << " OBSID:" << this->target.obsid;
      this->async.enqueue( message.str() );

      // Check the "dotype" --
      // If this was "do one" then do_once is set and get out now.
      //
      if ( this->do_once.load() ) {
        logwrite( function, "stopping sequencer because single-step is selected" );
        break;
      }

    } // end while true

    if ( this->thread_error_manager.are_any_set() ) {
      logwrite( function, "requesting stop because an error was detected" );
      if ( this->target.get_next( Sequencer::TARGET_ACTIVE, targetstatus ) == TargetInfo::TARGET_FOUND ) {  // If this target was flagged as active,
        this->target.update_state( Sequencer::TARGET_UNASSIGNED );                                          // then change it to unassigned on error.
      }
      this->thread_error_manager.clear_all();     // clear the thread error state
      this->do_once.store(true);
    }

    logwrite( function, "target list processing has stopped" );
    return;
  }
  /***** Sequencer::Sequence::sequence_start **********************************/


  /***** Sequencer::Sequence::camera_set **************************************/
  /**
   * @brief      sets the camera according to the parameters in the target entry
   * @return     NO_ERROR
   * @throws     std::runtime_error
   *
   * At the moment, this is only exposure time.
   *
   */
  long Sequence::camera_set() {
    const std::string function("Sequencer::Sequence::camera_set");
    std::string reply;
    std::stringstream camcmd;
    long error=NO_ERROR;

    logwrite( function, "setting camera parameters");

    ScopedState thr_state( thread_state_manager, Sequencer::THR_CAMERA_SET );
    ScopedState wait_state( wait_state_manager, Sequencer::SEQ_WAIT_CAMERA );

    this->thread_error_manager.set( THR_CAMERA_SET );  // assume the worse, clear on success

    // send the EXPTIME command to camerad
    //
    // Everywhere is maintained that exptime is specified in sec except
    // the camera takes msec, so convert just before sending the command.
    //
    long exptime_msec = (long)( this->target.exptime_req * 1000 );
    camcmd.str(""); camcmd << CAMERAD_EXPTIME << " " << exptime_msec;
    if (error==NO_ERROR && (error=this->camerad.send( camcmd.str(), reply ))!=NO_ERROR) {
      this->async.enqueue_and_log( function, "ERROR sending \""+camcmd.str()+"\": "+reply );
      throw std::runtime_error( "camera returned "+reply );
    }

    // send binning parameters
    // this is only good for I/R and will have to change to be more general
    // because not all detectors will be oriented the same!
    //
    camcmd.str(""); camcmd << CAMERAD_BIN << " row " << this->target.binspat;
    if (error==NO_ERROR && (error=this->camerad.send( camcmd.str(), reply ))!=NO_ERROR) {
      this->async.enqueue_and_log( function, "ERROR sending \""+camcmd.str()+"\": "+reply );
      throw std::runtime_error( "camera returned "+reply );
<<<<<<< HEAD
=======
    }
    camcmd.str(""); camcmd << CAMERAD_BIN << " col " << this->target.binspect;
    if (error==NO_ERROR && (error=this->camerad.send( camcmd.str(), reply ))!=NO_ERROR) {
      this->async.enqueue_and_log( function, "ERROR sending \""+camcmd.str()+"\": "+reply );
      throw std::runtime_error( "camera returned "+reply );
>>>>>>> ed9d300b
    }
    camcmd.str(""); camcmd << CAMERAD_BIN << " col " << this->target.binspect;
    if (error==NO_ERROR && (error=this->camerad.send( camcmd.str(), reply ))!=NO_ERROR) {
      this->async.enqueue_and_log( function, "ERROR sending \""+camcmd.str()+"\": "+reply );
      throw std::runtime_error( "camera returned "+reply );
    }

    this->thread_error_manager.clear( THR_CAMERA_SET );  // success

    this->thread_error_manager.clear( THR_CAMERA_SET );  // success

    return NO_ERROR;
  }
  /***** Sequencer::Sequence::camera_set **************************************/


  /***** Sequencer::Sequence::slit_set ****************************************/
  /**
   * @brief      sets the slit width and offset
   * @details    Slit width is always set according to the value in the target
   *             database entry, offset set according to mode.
   * @param[in]  mode  selects source of slit offset
   * @return     NO_ERROR
   * @throws     std::runtime_error
   *
   */
  long Sequence::slit_set(VirtualSlitMode mode) {
    const std::string function("Sequencer::Sequence::slit_set");
    std::string reply, modestr;
    std::stringstream slitcmd, message;

    ScopedState thr_state( thread_state_manager, Sequencer::THR_SLIT_SET );
    ScopedState wait_state( wait_state_manager, Sequencer::SEQ_WAIT_SLIT );

    // send the SET command to slitd
    //
    slitcmd << SLITD_SET << " ";

    switch (mode) {
      case Sequencer::VSM_EXPOSE:
        // uses width from target database entry and virtual-mode offset for expose
        slitcmd << this->target.slitwidth_req << " " << this->slitoffsetexpose;
        modestr = "EXPOSE";
        break;
      case Sequencer::VSM_ACQUIRE:
        // uses virtual-mode width and offset for acquire,
        // but only for new targets
        if ( this->target.ra_hms == this->last_ra_hms &&
             this->target.dec_dms == this->last_dec_dms ) {
          return NO_ERROR;
        }
        slitcmd << this->slitwidthacquire << " " << this->slitoffsetacquire;
        modestr = "ACQUIRE";
        break;
      case Sequencer::VSM_DATABASE:
        // uses width and offset from target databsae entry
        slitcmd << this->target.slitwidth_req << " " << this->target.slitoffset_req;
        modestr = "DATABASE";
        break;
    }

    this->async.enqueue( "NOTICE: moving slit to "+modestr+" position" );

    logwrite( function, "moving slit to "+slitcmd.str()+" for "+modestr+"position" );

    if ( this->slitd.command_timeout( slitcmd.str(), reply, SLITD_SET_TIMEOUT ) != NO_ERROR ) {
      this->async.enqueue_and_log( function, "ERROR setting slit" );
      this->thread_error_manager.set( THR_SLIT_SET );
      throw std::runtime_error("slit returned: "+reply);
    }

    return NO_ERROR;
  }
  /***** Sequencer::Sequence::slit_set ****************************************/


  /***** Sequencer::Sequence::power_init **************************************/
  /**
   * @brief      initializes the power system for control from the Sequencer
   * @return     NO_ERROR
   * @throws     std::runtime_error
   *
   */
  long Sequence::power_init() {
    const std::string function("Sequencer::Sequence::power_init");

    ScopedState thr_state( thread_state_manager, Sequencer::THR_POWER_INIT );
    ScopedState wait_state( wait_state_manager, Sequencer::SEQ_WAIT_POWER );

    this->daemon_manager.clear( Sequencer::DAEMON_POWER );  // powerd not ready

    if ( this->reopen_hardware(this->powerd, POWERD_REOPEN, 10000 ) != NO_ERROR ) {
      this->async.enqueue_and_log( function, "ERROR initializing power control" );
      throw std::runtime_error("could not initialize power control");
    }

    this->daemon_manager.set( Sequencer::DAEMON_POWER );  // powerd ready

    return NO_ERROR;
  }
  /***** Sequencer::Sequence::power_init **************************************/


  /***** Sequencer::Sequence::power_shutdown **********************************/
  /**
   * @brief      disconnects from powerd
   * @details    There's nothing with powerd that needs to be shut down.
   * @return     NO_ERROR
   *
   */
  long Sequence::power_shutdown() {
    const std::string function("Sequencer::Sequence::power_shutdown");

    ScopedState thr_state( this->thread_state_manager, Sequencer::THR_POWER_SHUTDOWN );
    ScopedState wait_state( this->wait_state_manager, Sequencer::SEQ_WAIT_POWER );
    ScopedState daemon_state( this->daemon_manager, Sequencer::DAEMON_POWER );

    // disconnect me from powerd
    logwrite( function, "disconnecting from powerd" );
    this->powerd.disconnect();

    return NO_ERROR;
  }
  /***** Sequencer::Sequence::power_shutdown **********************************/


  /***** Sequencer::Sequence::slit_init ***************************************/
  /**
   * @brief      initializes the slit for control from the Sequencer
   * @return     NO_ERROR
   * @throws     std::runtime_error
   *
   */
  long Sequence::slit_init() {
    const std::string function("Sequencer::Sequence::slit_init");

    ScopedState thr_state( thread_state_manager, Sequencer::THR_SLIT_INIT );
    ScopedState wait_state( wait_state_manager, Sequencer::SEQ_WAIT_SLIT );

    this->daemon_manager.clear( Sequencer::DAEMON_SLIT );  // slitd not ready

    this->thread_error_manager.set( THR_SLIT_INIT );       // assume the worst, clear on success

    if ( this->set_power_switch(ON, POWER_SLIT, std::chrono::seconds(5)) != NO_ERROR ) {
      this->async.enqueue_and_log( function, "ERROR powering slit hardware" );
      throw std::runtime_error("could not power slit hardware");
    }

    bool was_opened=false;
    if ( this->open_hardware(this->slitd, was_opened) != NO_ERROR ) {
      this->async.enqueue_and_log( function, "ERROR connecting to slit" );
      throw std::runtime_error("could not open connection to slit hardware");
    }

    // Ask slitd if the slit motors are homed,
    //
    bool ishomed=false;
    std::string reply;
    if ( this->slitd.command( SLITD_ISHOME, reply ) ) {
      this->async.enqueue_and_log( function, "ERROR communicating with slit hardware" );
      throw std::runtime_error("could not communicate with slit hardware: "+reply);
    }
    this->parse_state( function, reply, ishomed );

    // and send the HOME command to slitd if needed.
    //
    if ( !ishomed ) {
      logwrite( function, "sending home command" );
      if ( this->slitd.command_timeout( SLITD_HOME, reply, SLITD_HOME_TIMEOUT ) != NO_ERROR ) {
        this->async.enqueue_and_log( function, "ERROR communicating with slit hardware" );
        throw std::runtime_error("could not home slit hardware: "+reply);
      }
    }

    // send init values only if connection was just opened now
    //
    if ( was_opened && !this->config_init["SLIT"].empty() ) {
      std::string cmd = SLITD_SET+" "+this->config_init["SLIT"];
      if ( this->slitd.command_timeout( cmd, reply, SLITD_SET_TIMEOUT ) != NO_ERROR ) {
        this->async.enqueue_and_log( function, "ERROR sending \""+cmd+"\" to slit" );
        throw std::runtime_error("slit "+cmd+" returned: "+reply);
      }
    }

    this->thread_error_manager.clear( THR_SLIT_INIT );   // success
    this->daemon_manager.set( Sequencer::DAEMON_SLIT );  // slitd ready

    return NO_ERROR;
  }
  /***** Sequencer::Sequence::slit_init ***************************************/


  /***** Sequencer::Sequence::slit_shutdown ***********************************/
  /**
   * @brief      shuts down the slit system
   * @return     NO_ERROR
   * @throws     std::runtime_error
   *
   */
  long Sequence::slit_shutdown() {
    const std::string function("Sequencer::Sequence::slit_shutdown");
    std::stringstream message;
    std::string reply;
    long error=NO_ERROR;

    ScopedState thr_state( this->thread_state_manager, Sequencer::THR_SLIT_SHUTDOWN );
    ScopedState wait_state( this->wait_state_manager, Sequencer::SEQ_WAIT_SLIT );
    ScopedState daemon_state( this->daemon_manager, Sequencer::DAEMON_SLIT );

    this->thread_error_manager.set( THR_SLIT_SHUTDOWN );    // assume the worst, clear on success

    // already off?
    //
    bool poweron=false;
    if ( check_power_switch(ON, POWER_SLIT, poweron ) != NO_ERROR ) {
      logwrite( function, "ERROR checking power switch" );
      throw std::runtime_error("checking slit power switch");
    }

    // if already off then get out now, don't turn them back on
    //
    if ( !poweron ) {
      logwrite( function, "slit already powered off. nothing to do." );
      return NO_ERROR;
    }

    if ( this->connect_to_daemon(this->slitd) != NO_ERROR ) return ERROR;

    // set shutdown state
    //
    if (error==NO_ERROR && !this->config_shutdown["SLIT"].empty() ) {
      std::string cmd = SLITD_SET+" "+this->config_shutdown["SLIT"];
      if ( this->slitd.command_timeout( cmd, reply, SLITD_SET_TIMEOUT ) != NO_ERROR ) {
        this->async.enqueue_and_log( function, "ERROR sending \""+cmd+"\" to slit" );
        throw std::runtime_error(cmd+" returned: "+reply);
      }
    }

    // close connections between slitd and the hardware with which it communicates
    //
    logwrite( function, "closing slit hardware" );
    error = this->slitd.command( SLITD_CLOSE, reply );
    if ( error != NO_ERROR ) {
      this->async.enqueue_and_log( function, "ERROR closing connection to slit hardware" );
      throw std::runtime_error("closing slit connection returned: "+reply);
    }

    // disconnect me from slitd, irrespective of any previous error
    //
    logwrite( function, "disconnecting from slitd" );
    this->slitd.disconnect();

    this->thread_error_manager.clear( THR_SLIT_SHUTDOWN );  // success

    return NO_ERROR;
  }
  /***** Sequencer::Sequence::slit_shutdown ***********************************/


  /***** Sequencer::Sequence::slicecam_init ***********************************/
  /**
   * @brief      initializes the slicecam system for control from the Sequencer
   * @return     NO_ERROR
   * @throws     std::runtime_error
<<<<<<< HEAD
=======
   * @throws     SlicecamException
>>>>>>> ed9d300b
   *
   */
  long Sequence::slicecam_init() {
    const std::string function("Sequencer::Sequence::slicecam_init");

    this->daemon_manager.clear( Sequencer::DAEMON_SLICECAM );  // slicecamd not ready

    ScopedState thr_state( thread_state_manager, Sequencer::THR_SLICECAM_INIT );
    ScopedState wait_state( wait_state_manager, Sequencer::SEQ_WAIT_SLICECAM );

    this->thread_error_manager.set( THR_SLICECAM_INIT );       // assume the worst, clear on success

    // make sure hardware is powered on
    //
    if ( this->set_power_switch(ON, POWER_SLICECAM, std::chrono::seconds(10)) != NO_ERROR ) {
      this->async.enqueue_and_log( function, "ERROR initializing slicecam control" );
      throw std::runtime_error("could not power slicecam hardware");
    }

    // open connection is all that is needed, slicecamd takes care of everything
    //
    if ( this->open_hardware(this->slicecamd, SLICECAMD_OPEN, SLICECAMD_OPEN_TIMEOUT) != NO_ERROR ) {
      this->async.enqueue_and_log( function, "ERROR starting slicecam" );
<<<<<<< HEAD
      throw std::runtime_error("could not start slicecam");
=======
      throw SlicecamException("could not start slicecam");
>>>>>>> ed9d300b
    }

    this->daemon_manager.set( Sequencer::DAEMON_SLICECAM );    // slicecamd ready
    this->thread_error_manager.clear( THR_SLICECAM_INIT );     // success

    return NO_ERROR;
  }
  /***** Sequencer::Sequence::slicecam_init ***********************************/


  /***** Sequencer::Sequence::acam_init ***************************************/
  /**
   * @brief      initializes the slicecam system for control from the Sequencer
   * @return     NO_ERROR
   * @throws     std::runtime_error
<<<<<<< HEAD
=======
   * @throws     AcamException
>>>>>>> ed9d300b
   *
   */
  long Sequence::acam_init() {
    const std::string function("Sequencer::Sequence::acam_init");

    this->daemon_manager.clear( Sequencer::DAEMON_ACAM );  // acamd not ready

    ScopedState thr_state( thread_state_manager, Sequencer::THR_ACAM_INIT );
    ScopedState wait_state( wait_state_manager, Sequencer::SEQ_WAIT_ACAM );

    this->thread_error_manager.set( THR_ACAM_INIT );       // assume the worst, clear on success

    // make sure hardware is powered on
    //
    if ( this->set_power_switch(ON, POWER_ACAM, std::chrono::seconds(10)) != NO_ERROR ) {
      this->async.enqueue_and_log( function, "ERROR powering acam hardware" );
      throw std::runtime_error("could not power acam hardware");
    }

    // open connection is all that is needed, acamd takes care of everything
    //
    bool was_opened=false;
    if ( this->open_hardware(this->acamd, ACAMD_OPEN, ACAMD_OPEN_TIMEOUT, was_opened) != NO_ERROR ) {
<<<<<<< HEAD
      this->async.enqueue_and_log( function, "ERROR starting acam" );
      throw std::runtime_error("could not start acam");
=======
      this->async.enqueue_and_log( function, "ERROR opening acam camera" );
      throw AcamException(ErrorCode::ERROR_ACAM_CAMERA, "could not open acam camera");
>>>>>>> ed9d300b
    }

    // send init values only if connection was just opened now
    //
    if ( was_opened) {
      std::string cmd, reply;
      if ( ! this->config_init["ACAM_FILTER"].empty() ) {
        cmd = ACAMD_FILTER+" "+this->config_init["ACAM_FILTER"];
        if ( this->acamd.command_timeout( cmd, reply, ACAMD_MOVE_TIMEOUT ) != NO_ERROR ) {
          this->async.enqueue_and_log( function, "ERROR sending \""+cmd+"\" to acamd: "+reply );
          throw std::runtime_error("acam "+cmd+" returned: "+reply);
        }
      }
      if ( ! this->config_init["ACAM_COVER"].empty() ) {
        cmd = ACAMD_COVER+" "+this->config_init["ACAM_COVER"];
        if ( this->acamd.command_timeout( cmd, reply, ACAMD_MOVE_TIMEOUT ) != NO_ERROR ) {
          this->async.enqueue_and_log( function, "ERROR sending \""+cmd+"\" to acamd: "+reply );
          throw std::runtime_error("acam "+cmd+" returned: "+reply);
        }
      }
    }

    this->thread_error_manager.clear( THR_ACAM_INIT );   // success
    this->daemon_manager.set( Sequencer::DAEMON_ACAM );  // acamd ready

    return NO_ERROR;
  }
  /***** Sequencer::Sequence::acam_init ***************************************/


  /***** Sequencer::Sequence::slicecam_shutdown *******************************/
  /**
   * @brief      shuts down the slicecam system
   * @return     NO_ERROR
   * @throws     std::runtime_error
   *
   */
  long Sequence::slicecam_shutdown() {
    const std::string function("Sequencer::Sequence::slicecam_shutdown");
    std::stringstream message;
    std::string reply;
    long error=NO_ERROR;

    ScopedState thr_state( this->thread_state_manager, Sequencer::THR_SLICECAM_SHUTDOWN );
    ScopedState wait_state( this->wait_state_manager, Sequencer::SEQ_WAIT_SLICECAM );
    ScopedState daemon_state( this->daemon_manager, Sequencer::DAEMON_SLICECAM );

    this->thread_error_manager.set( THR_SLICECAM_SHUTDOWN );    // assume the worst, clear on success

    // already off?
    //
    bool poweron=false;
    if ( check_power_switch(ON, POWER_SLICECAM, poweron ) != NO_ERROR ) {
      logwrite( function, "ERROR checking power switch" );
      throw std::runtime_error("checking slicecam power switch");
    }

    // if already off then get out now, don't turn them back on
    //
    if ( !poweron ) {
      logwrite( function, "slicecam already powered off. nothing to do." );
      return NO_ERROR;
    }

    if ( (error=this->connect_to_daemon(this->slicecamd)) != NO_ERROR ) {
      this->async.enqueue_and_log(function, "ERROR connecting to slicecamd");
    }

    // close connections between slicecamd and the hardware with which it communicates
    //
    logwrite( function, "closing slicecam hardware" );
    if ( (error=this->slicecamd.command_timeout( SLICECAMD_SHUTDOWN, reply, SLICECAMD_SHUTDOWN_TIMEOUT )) != NO_ERROR ) {
      this->async.enqueue_and_log( function, "ERROR closing connection to slicecam hardware" );
    }

    // disconnect me from slicecamd, irrespective of any previous error
    //
    logwrite( function, "disconnecting from slicecamd" );
    this->slicecamd.disconnect();

    // Turn off power to slicecam hardware.
    //
    if ( this->set_power_switch(OFF, POWER_SLICECAM, std::chrono::seconds(0)) != NO_ERROR ) {
      this->async.enqueue_and_log( function, "ERROR switching off slicecam" );
      throw std::runtime_error("could not power off slicecam hardware");
    }

    this->thread_error_manager.clear( THR_SLICECAM_SHUTDOWN );  // success
    return NO_ERROR;
  }
  /***** Sequencer::Sequence::slicecam_shutdown *******************************/


  /***** Sequencer::Sequence::acam_shutdown ***********************************/
  /**
   * @brief      shuts down the acam system
   * @return     NO_ERROR
   * @throws     std::runtime_error
   *
   */
  long Sequence::acam_shutdown() {
    const std::string function("Sequencer::Sequence::acam_shutdown");
    std::stringstream message;
    std::string reply;
    long error=NO_ERROR;

    ScopedState thr_state( this->thread_state_manager, Sequencer::THR_ACAM_SHUTDOWN );
    ScopedState wait_state( this->wait_state_manager, Sequencer::SEQ_WAIT_ACAM );
    ScopedState daemon_state( this->daemon_manager, Sequencer::DAEMON_ACAM );

    this->thread_error_manager.set( THR_ACAM_SHUTDOWN );    // assume the worst, clear on success

    // ensure a connection to the daemon
    //
    error = this->connect_to_daemon(this->acamd);

    // set shutdown states
    //
    if ( error==NO_ERROR ) {
      std::string cmd, reply;
      if ( ! this->config_shutdown["ACAM_FILTER"].empty() ) {
        cmd = ACAMD_FILTER+" "+this->config_shutdown["ACAM_FILTER"];
        if ( this->acamd.command_timeout( cmd, reply, ACAMD_MOVE_TIMEOUT ) != NO_ERROR ) {
          this->async.enqueue_and_log( function, "ERROR sending \""+cmd+"\" to acamd: "+reply );
          throw std::runtime_error("acam "+cmd+" returned: "+reply);
        }
      }
      if ( ! this->config_shutdown["ACAM_COVER"].empty() ) {
        cmd = ACAMD_COVER+" "+this->config_shutdown["ACAM_COVER"];
        if ( this->acamd.command_timeout( cmd, reply, ACAMD_MOVE_TIMEOUT ) != NO_ERROR ) {
          this->async.enqueue_and_log( function, "ERROR sending \""+cmd+"\" to acamd: "+reply );
          throw std::runtime_error("acam "+cmd+" returned: "+reply);
        }
      }
    }

    // send ACAMD_SHUTDOWN command to acamd -- this will cause it to nicely
    // close connections between acamd and the hardware with which it communicates
    // Don't throw here, okay to turn off power if close fails.
    //
    if ( error==NO_ERROR ) {
      logwrite( function, "closing acam hardware" );
      error = this->acamd.command_timeout( ACAMD_SHUTDOWN, ACAMD_SHUTDOWN_TIMEOUT );
      if ( error != NO_ERROR ) this->async.enqueue_and_log( function, "ERROR shutting down acam" );
    }

    // disconnect me from acamd, irrespective of any previous error
    //
    logwrite( function, "disconnecting from acamd" );
    this->acamd.disconnect();

    // Turn off power to acam hardware.
    //
    if ( this->set_power_switch(OFF, POWER_ACAM, std::chrono::seconds(0)) != NO_ERROR ) {
      this->async.enqueue_and_log( function, "ERROR switching off acam" );
      throw std::runtime_error("could not switch off acam");
    }

    this->thread_error_manager.clear( THR_ACAM_SHUTDOWN );  // success

    return NO_ERROR;
  }
  /***** Sequencer::Sequence::acam_shutdown ***********************************/


  /***** Sequencer::Sequence::calib_init **************************************/
  /**
   * @brief      initializes the calibrator system for control from the Sequencer
   * @return     NO_ERROR
   * @throws     std::runtime_error
   *
   */
  long Sequence::calib_init() {
    const std::string function("Sequencer::Sequence::calib_init");

    this->daemon_manager.clear( Sequencer::DAEMON_CALIB );

    ScopedState thr_state( thread_state_manager, Sequencer::THR_CALIB_INIT );
    ScopedState wait_state( wait_state_manager, Sequencer::SEQ_WAIT_CALIB );

    this->thread_error_manager.set( THR_CALIB_INIT );  // assume the worst, clear on success

    // make sure calib hardware is powered
    if ( this->set_power_switch(ON, POWER_CALIB, std::chrono::seconds(5)) != NO_ERROR ) {
      this->async.enqueue_and_log( function, "ERROR powering focus control" );
      throw std::runtime_error("could not power focus control");
    }

    // connect to calibd
    bool was_opened=false;
    if ( this->open_hardware(this->calibd, was_opened) != NO_ERROR ) {
      this->async.enqueue_and_log( function, "ERROR initializing calib control" );
      throw std::runtime_error("could not power calib control");
    }

    // if calibd was just opened, home if needed,
    // then set the defaults
    if ( was_opened ) {
      // check if homed
      bool ishomed=false;
      std::string reply;
      long error = this->calibd.command( CALIBD_ISHOME, reply );
      if ( error!=NO_ERROR || this->parse_state( function, reply, ishomed ) != NO_ERROR ) {
        this->async.enqueue_and_log( function, "ERROR communicating with calib hardware" );
        throw std::runtime_error("could not communicate with calib hardware: "+reply);
      }
      // home calib actuators if not already homed
      if ( !ishomed ) {
        logwrite( function, "sending home command" );
        if ( this->calibd.command_timeout( CALIBD_HOME, reply, CALIBD_HOME_TIMEOUT ) != NO_ERROR ) {
          this->async.enqueue_and_log( function, "ERROR communicating with calib hardware" );
          throw std::runtime_error("could not communicate with calib hardware: "+reply);
        }
      }
      // set init values
      // actuators won't move if already in position
      if ( !this->config_init["CALIB_COVER"].empty() && !this->config_init["CALIB_DOOR"].empty() ) {
        std::stringstream cmd;
        cmd << CALIBD_SET;
        if ( !this->config_init["CALIB_COVER"].empty() ) cmd << " cover=" << this->config_init["CALIB_COVER"];
        if ( !this->config_init["CALIB_DOOR"].empty() )  cmd << " door="  << this->config_init["CALIB_DOOR"];
        logwrite( function, "calib default: "+cmd.str() );
        if ( this->calibd.command_timeout( cmd.str(), CALIBD_SET_TIMEOUT ) != NO_ERROR ) {
          this->async.enqueue_and_log( function, "ERROR moving calib door and/or cover" );
          throw std::runtime_error("could not move calib door and/or cover");
        }
      }
    }

    // calibd is ready
    this->daemon_manager.set( Sequencer::DAEMON_CALIB );

    this->thread_error_manager.clear( THR_CALIB_INIT );

    return NO_ERROR;
  }
  /***** Sequencer::Sequence::calib_init **************************************/


  /***** Sequencer::Sequence::calib_shutdown **********************************/
  /**
   * @brief      shuts down the calibrator system
   * @return     NO_ERROR
   * @throws     std::runtime_error
   *
   */
  long Sequence::calib_shutdown() {
    const std::string function("Sequencer::Sequence::calib_shutdown");
    long error=NO_ERROR;

    ScopedState thr_state( this->thread_state_manager, Sequencer::THR_CALIB_SHUTDOWN );
    ScopedState wait_state( this->wait_state_manager, Sequencer::SEQ_WAIT_CALIB );
    ScopedState daemon_state( this->daemon_manager, Sequencer::DAEMON_CALIB );

    this->thread_error_manager.set( THR_CALIB_SHUTDOWN );    // assume the worst, clear on success

    // is calib hardware powered?
    //
    bool poweron=false;
    if ( check_power_switch(ON, POWER_CALIB, poweron ) != NO_ERROR ) {
      this->async.enqueue_and_log( function, "ERROR checking calib power switch" );
      throw std::runtime_error("checking calib power switch");
    }

    // ensure a connection to the daemon
    //
    error |= this->connect_to_daemon(this->calibd);

    // set shutdown values if connected and powered
    //
    if ( poweron && error==NO_ERROR ) {
      if ( !this->config_shutdown["CALIB_COVER"].empty() && !this->config_shutdown["CALIB_DOOR"].empty() ) {
        std::stringstream cmd;
        cmd << CALIBD_SET;
        if ( !this->config_shutdown["CALIB_COVER"].empty() ) cmd << " cover=" << this->config_shutdown["CALIB_COVER"];
        if ( !this->config_shutdown["CALIB_DOOR"].empty() )  cmd << " door="  << this->config_shutdown["CALIB_DOOR"];
        logwrite( function, "calib default: "+cmd.str() );
        if ( this->calibd.command_timeout( cmd.str(), CALIBD_SET_TIMEOUT ) != NO_ERROR ) {
          this->async.enqueue_and_log( function, "ERROR moving calib door and/or cover" );
          throw std::runtime_error("moving calib door and/or cover");
        }
      }
    }

    // close connections between calibd and the hardware with which it communicates
    // no throw here, okay to turn off power if this fails
    //
    if ( error==NO_ERROR ) {
      std::string reply;
      logwrite( function, "closing calib hardware" );
      error = this->calibd.send( CALIBD_CLOSE, reply );
      if ( error != NO_ERROR ) this->async.enqueue_and_log( function, "ERROR closing connection to calib hardware" );
    }

    // disconnect me from calibd, irrespective of any previous error
    //
    logwrite( function, "disconnecting from calibd" );
    this->calibd.disconnect();

    // Turn off power to calib hardware.
    //
    if ( this->set_power_switch(OFF, POWER_CALIB, std::chrono::seconds(0)) != NO_ERROR ) {
      this->async.enqueue_and_log( function, "ERROR switching off calib hardware" );
      error=ERROR;
    }

    // always turn off power to lamps
    //
    if ( this->set_power_switch(OFF, POWER_LAMP, std::chrono::seconds(5)) != NO_ERROR ) {
      this->async.enqueue_and_log( function, "ERROR powering off lamps" );
      error=ERROR;
    }

    // set this thread's error status
    //
    if (error!=NO_ERROR) {
      this->thread_error_manager.set( THR_CALIB_SHUTDOWN );
      throw std::runtime_error("shutting down calib control");
    }

    this->thread_error_manager.clear( THR_CALIB_SHUTDOWN );  // success
    return NO_ERROR;
  }
  /***** Sequencer::Sequence::calib_shutdown **********************************/


  /***** Sequencer::Sequence::tcs_init ****************************************/
  /**
   * @brief      initializes the tcs system for control from the Sequencer
   * @details    This opens a connection to tcsd, then instructs tcsd to open
   *             a connection to the TCS. The default TCS is opened, as specified
   *             in the tcsd config file.
   * @return     NO_ERROR
   * @throws     std::runtime_error
   *
   */
  long Sequence::tcs_init() {
    ScopedState thr_state( thread_state_manager, Sequencer::THR_TCS_INIT );
    ScopedState wait_state( wait_state_manager, Sequencer::SEQ_WAIT_TCS );

    this->daemon_manager.clear( Sequencer::DAEMON_TCS );  // tcsd not ready

    if ( this->open_hardware(this->tcsd) != NO_ERROR ) {
      this->async.enqueue_and_log( "Sequencer::Sequence::tcs_init", "ERROR initializing TCS" );
      this->thread_error_manager.set( THR_TCS_INIT );
      throw std::runtime_error("could not initialize TCS");
    }

    ///< @TODO Use a long 300 s timeout here until I implement a better way.
    //         This becomes the timeout between the sequencer and tcsd for
    //         all commands. Even though tcsd has a properly timed call to
    //         the TCS, the connection from seq<->tcsd could timeout prematurly.
    this->tcsd.socket.set_totime( 300000 );

    this->daemon_manager.set( Sequencer::DAEMON_TCS );    // tcsd is ready

    return NO_ERROR;
  }
  /***** Sequencer::Sequence::tcs_init ****************************************/


  /***** Sequencer::Sequence::tcs_shutdown ************************************/
  /**
   * @brief      shuts down the tcs connection
   * @return     NO_ERROR
   * @throws     std::runtime_error
   *
   */
  long Sequence::tcs_shutdown() {
    const std::string function("Sequencer::Sequence::tcs_shutdown");
    std::stringstream message;

    ScopedState thr_state( this->thread_state_manager, Sequencer::THR_TCS_SHUTDOWN );
    ScopedState wait_state( this->wait_state_manager, Sequencer::SEQ_WAIT_TCS );
    ScopedState daemon_state( this->daemon_manager, Sequencer::DAEMON_TCS );

    // ensure a connection to the daemon
    //
    long error = this->connect_to_daemon(this->tcsd);

    // close connections between tcsd and the TCS
    //
    if ( error==NO_ERROR ) {
      logwrite( function, "closing connection to TCS" );
      std::string reply;
      error = this->tcsd.send( TCSD_CLOSE, reply );
      if ( error != NO_ERROR ) {
        this->async.enqueue_and_log( function, "ERROR: closing connection to TCS" );
        throw std::runtime_error("closing TCS connection: "+reply);
      }
    }
    else throw std::runtime_error("no connection to TCS daemon");

    // disconnect me from tcsd, irrespective of any previous error
    //
    logwrite( function, "disconnecting from tcsd" );
    this->tcsd.disconnect();

    return NO_ERROR;
  }
  /***** Sequencer::Sequence::tcs_shutdown ************************************/


  /***** Sequencer::Sequence::flexure_init ************************************/
  /**
   * @brief      initializes the flexure system for control from the Sequencer
   * @return     NO_ERROR
   * @throws     std::runtime_error
   *
   */
  long Sequence::flexure_init() {
    const std::string function("Sequencer::Sequence::flexure_init");

    ScopedState thr_state( thread_state_manager, Sequencer::THR_FLEXURE_INIT );
    ScopedState wait_state( wait_state_manager, Sequencer::SEQ_WAIT_FLEXURE );

    this->daemon_manager.clear( Sequencer::DAEMON_FLEXURE );  // flexured not ready

    // make sure hardware is powered on
    //
    if ( this->set_power_switch(ON, POWER_FLEXURE, std::chrono::seconds(21)) != NO_ERROR ) {
      this->async.enqueue_and_log( function, "ERROR powering flexure control" );
      this->thread_error_manager.set( THR_FLEXURE_INIT );
      throw std::runtime_error("could not power flexure control");
    }

    if ( this->open_hardware(this->flexured) != NO_ERROR ) {
      this->async.enqueue_and_log( function, "ERROR initializing flexure control" );
      this->thread_error_manager.set( THR_FLEXURE_INIT );
      throw std::runtime_error("could not initialize flexure control");
    }

    // default actuator positions are defined in ~/Software/Config/flexured.cfg
    // and are set by flexured

    this->daemon_manager.set( Sequencer::DAEMON_FLEXURE );  // flexured ready

    return NO_ERROR;
  }
  /***** Sequencer::Sequence::flexure_init ************************************/


  /***** Sequencer::Sequence::flexure_shutdown ********************************/
  /**
   * @brief      shuts down the flexure system
   * @return     NO_ERROR
   * @throws     std::runtime_error
   *
   */
  long Sequence::flexure_shutdown() {
    const std::string function("Sequencer::Sequence::flexure_shutdown");
    std::string reply;
    long error=NO_ERROR;

    ScopedState thr_state( this->thread_state_manager, Sequencer::THR_FLEXURE_SHUTDOWN );
    ScopedState wait_state( this->wait_state_manager, Sequencer::SEQ_WAIT_FLEXURE );
    ScopedState daemon_state( this->daemon_manager, Sequencer::DAEMON_FLEXURE );

    // already off?
    //
    bool poweron=false;
    if ( check_power_switch(ON, POWER_FLEXURE, poweron ) != NO_ERROR ) {
      logwrite( function, "ERROR checking power switch" );
      throw std::runtime_error("checking flexure power switch");
    }

    // if already off then get out now, don't turn them back on
    //
    if ( !poweron ) {
      logwrite( function, "flexure already powered off. nothing to do." );
      return NO_ERROR;
    }

    if ( this->connect_to_daemon(this->flexured) != NO_ERROR ) {
      this->async.enqueue_and_log( function, "ERROR connecting to flexure hardware" );
      error=ERROR;
    }

    // close connections between flexured and the hardware with which it communicates
    // don't throw here, okay to shut off power if this fails
    //
    logwrite( function, "closing flexure hardware" );
    if (error==NO_ERROR && (error=this->flexured.command( FLEXURED_CLOSE, reply )) != NO_ERROR) {
      this->async.enqueue_and_log( function, "ERROR closing connection to flexure hardware" );
    }

    // disconnect me from flexured, irrespective of any previous error
    //
    logwrite( function, "disconnecting from flexured" );
    this->flexured.disconnect();

    // Turn off power to flexure hardware.
    //
    if ( this->set_power_switch(OFF, POWER_FLEXURE, std::chrono::seconds(0)) != NO_ERROR ) {
      this->async.enqueue_and_log( function, "ERROR switching off flexure" );
      throw std::runtime_error("switching off flexure hardware");
    }

    return NO_ERROR;
  }
  /***** Sequencer::Sequence::flexure_shutdown ********************************/


  /***** Sequencer::Sequence::focus_init **************************************/
  /**
   * @brief      initializes the focus system for control from the Sequencer
   * @return     NO_ERROR
   * @throws     std::runtime_error
   *
   */
  long Sequence::focus_init() {
    const std::string function("Sequencer::Sequence::focus_init");

    ScopedState thr_state( thread_state_manager, Sequencer::THR_FOCUS_INIT );
    ScopedState wait_state( wait_state_manager, Sequencer::SEQ_WAIT_FOCUS );

    this->daemon_manager.clear( Sequencer::DAEMON_FOCUS );  // focusd not ready

    this->thread_error_manager.set( THR_FOCUS_INIT );       // assume failure, clear on success

    if ( this->set_power_switch(ON, POWER_FOCUS, std::chrono::seconds(5)) != NO_ERROR ) {
      this->async.enqueue_and_log( function, "ERROR powering focus control" );
      throw std::runtime_error("could not power focus control");
    }

    // connect to focusd
    bool was_opened=false;
    if ( this->open_hardware(this->focusd, was_opened) != NO_ERROR ) {
      this->async.enqueue_and_log( function, "ERROR initializing focus control" );
      throw std::runtime_error("could not open focus hardware");
    }

    // if focusd was just opened, home if needed,
    // then set nominal positions
    if ( was_opened ) {
      // check if homed
      bool ishomed=false;
      std::string reply;
      long error = this->focusd.command( FOCUSD_ISHOME, reply );
      if ( error!=NO_ERROR || this->parse_state( function, reply, ishomed ) != NO_ERROR ) {
        this->async.enqueue_and_log( function, "ERROR communicating with focus hardware" );
        throw std::runtime_error("focus "+FOCUSD_ISHOME+" returned: "+reply);
      }
      // home focus actuators if not already homed
      if ( !ishomed ) {
        logwrite( function, "sending home command" );
        if ( this->focusd.command_timeout( FOCUSD_HOME, reply, FOCUSD_HOME_TIMEOUT ) != NO_ERROR ) {
          this->async.enqueue_and_log( function, "ERROR communicating with focus hardware" );
          throw std::runtime_error("focus "+FOCUSD_HOME+" returned: "+reply);
        }
      }
      // send actuators to nominal positions
      logwrite( function, "setting nominal positions" );
      std::vector<std::string> chans = {"I", "R"};
      for ( const auto &chan : chans ) {
        std::string command = "set " + chan + " nominal";
        if ( this->focusd.command_timeout( command, reply, FOCUSD_SET_TIMEOUT ) != NO_ERROR ) {
          this->async.enqueue_and_log( function, "ERROR setting focus "+chan );
          throw std::runtime_error("focus "+command+" returned: "+reply);
        }
      }
    }

    this->thread_error_manager.clear( THR_FOCUS_INIT );     // success
    this->daemon_manager.set( Sequencer::DAEMON_FOCUS );    // focusd is ready

    return NO_ERROR;
  }
  /***** Sequencer::Sequence::focus_init **************************************/


  /***** Sequencer::Sequence::focus_shutdown **********************************/
  /**
   * @brief      shuts down the focus system
   * @return     NO_ERROR
   * @throws     std::runtime_error
   *
   */
  long Sequence::focus_shutdown() {
    const std::string function("Sequencer::Sequence::focus_shutdown");
    std::string reply;
    long error=NO_ERROR;

    ScopedState thr_state( this->thread_state_manager, Sequencer::THR_FOCUS_SHUTDOWN );
    ScopedState wait_state( this->wait_state_manager, Sequencer::SEQ_WAIT_FOCUS );
    ScopedState daemon_state( this->daemon_manager, Sequencer::DAEMON_FOCUS );

    // already off?
    //
    bool poweron=false;
    if ( check_power_switch(ON, POWER_FOCUS, poweron ) != NO_ERROR ) {
      logwrite( function, "ERROR checking power switch" );
      throw std::runtime_error("checking focus power switch");
    }

    // if already off then get out now, don't turn them back on
    //
    if ( !poweron ) {
      logwrite( function, "focus already powered off. nothing to do." );
      return NO_ERROR;
    }

    if ( this->connect_to_daemon(this->focusd) != NO_ERROR ) {
      this->async.enqueue_and_log( function, "ERROR connecting to focus hardware" );
      error=ERROR;
    }

    // close connections between focusd and the hardware with which it communicates
    // don't throw here, okay to shut off power if this fails
    //
    logwrite( function, "closing focus hardware" );
    if (error==NO_ERROR && (error=this->focusd.command( FOCUSD_CLOSE, reply )) != NO_ERROR) {
      this->async.enqueue_and_log( function, "ERROR closing connection to focus hardware" );
    }

    // disconnect me from focusd, irrespective of any previous error
    //
    logwrite( function, "disconnecting from focusd" );
    this->focusd.disconnect();

    // Turn off power to focus hardware.
    //
    if ( this->set_power_switch(OFF, POWER_FOCUS, std::chrono::seconds(0)) != NO_ERROR ) {
      this->async.enqueue_and_log( function, "ERROR switching off focus" );
      throw std::runtime_error("switching off focus hardware");
    }

    return NO_ERROR;
  }
  /***** Sequencer::Sequence::focus_shutdown **********************************/


  /***** Sequencer::Sequence::camera_init *************************************/
  /**
   * @brief      initializes the camera system for control from the Sequencer
   * @return     NO_ERROR
   * @throws     std::runtime_error
   *
   */
  long Sequence::camera_init() {
    const std::string function("Sequencer::Sequence::camera_init");

    ScopedState thr_state( thread_state_manager, Sequencer::THR_CAMERA_INIT );
    ScopedState wait_state( wait_state_manager, Sequencer::SEQ_WAIT_CAMERA );

    this->daemon_manager.clear( Sequencer::DAEMON_CAMERA );  // camerad not ready
    this->thread_error_manager.set( THR_CAMERA_INIT );       // assume failure, clear on success

    // make sure hardware is powered on
    //
    if ( this->set_power_switch(ON, POWER_CAMERA, std::chrono::seconds(5)) != NO_ERROR ) {
      this->async.enqueue_and_log( function, "ERROR powering camera" );
      throw std::runtime_error("switching on camera");
    }

    bool was_opened=false;
    if ( this->open_hardware(this->camerad, "open", 12000, was_opened) != NO_ERROR ) {
      this->async.enqueue_and_log( function, "ERROR initializing camera" );
      throw std::runtime_error("initializing camera");
    }

    // send all of the prologue commands only if camera was just opened now
    //
    std::string reply;
    if ( was_opened) {
      for ( const auto &cmd : this->camera_prologue ) {
        if ( this->camerad.command_timeout( cmd, reply, CAMERA_PROLOG_TIMEOUT ) != NO_ERROR ) {
          this->async.enqueue_and_log( function, "ERROR sending \""+cmd+"\" to camera" );
          throw std::runtime_error("sending \""+cmd+"\" to camera");
        }
      }
    }

    // Ask if all devices use frame transfer
    //
    this->camerad.send( CAMERAD_FRAMETRANSFER+" all", reply );
    this->is_science_frame_transfer = ( reply.find("yes") != std::string::npos );

    this->thread_error_manager.clear( THR_CAMERA_INIT );   // success
    this->daemon_manager.set( Sequencer::DAEMON_CAMERA );  // camerad ready

    return NO_ERROR;
  }
  /***** Sequencer::Sequence::camera_init *************************************/


  /***** Sequencer::Sequence::camera_shutdown *********************************/
  /**
   * @brief      shuts down the camera system from the Sequencer
   * @return     NO_ERROR
   * @throws     std::runtime_error
   *
   */
  long Sequence::camera_shutdown() {
    const std::string function("Sequencer::Sequence::camera_shutdown");

    ScopedState thr_state( this->thread_state_manager, Sequencer::THR_CAMERA_SHUTDOWN );
    ScopedState wait_state( this->wait_state_manager, Sequencer::SEQ_WAIT_CAMERA );
    ScopedState daemon_state( this->daemon_manager, Sequencer::DAEMON_CAMERA );

    this->thread_error_manager.set( THR_CAMERA_SHUTDOWN );    // assume failure, clear on success

    // Are any cameras on?
    //
    bool poweron=false;
    if ( check_power_switch(ON, POWER_CAMERA, poweron ) != NO_ERROR ) {
      logwrite( function, "ERROR checking power switch" );
      throw std::runtime_error("checking camera power switch");
    }

    // if already off then get out now, don't turn them back on
    //
    if ( !poweron ) {
      logwrite( function, "cameras already powered off. nothing to do." );
      return NO_ERROR;
    }

    // cameras on, open a connection so that the epilogue commands can be sent
    //
    if ( this->open_hardware(this->camerad, CAMERAD_OPEN, CAMERAD_OPEN_TIMEOUT) != NO_ERROR ) {
      logwrite( function, "ERROR opening camera(s)" );
      throw std::runtime_error("no connection to camera");
    }

    // send all of the epilogue commands
    //
    for ( const auto &cmd : this->camera_epilogue ) {
      this->camerad.command( cmd );
    }

    // disconnect me from camerad, irrespective of any previous error
    //
    logwrite( function, "disconnecting from camerad" );
    this->camerad.disconnect();

    // turn off power to camera hardware
    //
    if ( this->set_power_switch(OFF, POWER_CAMERA, std::chrono::seconds(5)) != NO_ERROR ) {
      this->async.enqueue_and_log( function, "ERROR powering off camera" );
      throw std::runtime_error("switching off camera");
    }

    this->thread_error_manager.clear( THR_CAMERA_SHUTDOWN );  // success
    return NO_ERROR;
  }
  /***** Sequencer::Sequence::camera_shutdown *********************************/


  /***** Sequencer::Sequence::move_to_target **********************************/
  /**
   * @brief      send request to TCS to move to target coordinates
   * @return     NO_ERROR
   * @throws     std::runtime_error
   *
   * Disable guiding and send the new target coordinates to the TCS with
   * the instruction to move immediately.
   *
   */
  long Sequence::move_to_target() {
    const std::string function("Sequencer::Sequence::move_to_target");
    std::stringstream message;
    long error=NO_ERROR;

    ScopedState thr_state( thread_state_manager, Sequencer::THR_MOVE_TO_TARGET );
    ScopedState wait_state( wait_state_manager, Sequencer::SEQ_WAIT_TCS );

    // If RA and DEC fields are both empty then no telescope move
    //
    if ( this->target.ra_hms.empty() && this->target.dec_dms.empty() ) {
      logwrite( function, "no telescope move requested" );
      return NO_ERROR;
    }

    // No telescope move if target coordinates didn't change
    //
    if ( this->target.ra_hms == this->last_ra_hms &&
         this->target.dec_dms == this->last_dec_dms ) {
      this->async.enqueue_and_log( function, "NOTICE: no move required for repeat target" );
      return NO_ERROR;
    }

    error = NO_ERROR;

    // Before sending target coordinates to TCS,
    // convert them to decimal and to scope coordinates.
    // (fpoffsets.coords_* are always in degrees)
    //
    double ra_in    = radec_to_decimal( this->target.ra_hms  ) * TO_DEGREES;
    double dec_in   = radec_to_decimal( this->target.dec_dms );
    double angle_in = this->target.slitangle;

    // can't be NaN
    //
    bool ra_isnan  = std::isnan( ra_in  );
    bool dec_isnan = std::isnan( dec_in );

    if ( ra_isnan || dec_isnan ) {
      message.str(""); message << "converting";
      if ( ra_isnan  ) { message << " RA=\"" << this->target.ra_hms << "\""; }
      if ( dec_isnan ) { message << " DEC=\"" << this->target.dec_dms << "\""; }
      message << " to decimal";
      this->async.enqueue_and_log( function, "ERROR "+message.str() );
      this->thread_error_manager.set( THR_MOVE_TO_TARGET );
      throw std::runtime_error(message.str());
    }

    // Before sending the target coords to the TCS,
    // convert them from <pointmode> to scope coordinates.
    //
    double ra_out, dec_out, angle_out;
    error = this->target.fpoffsets.compute_offset( this->target.pointmode, "SCOPE",
                                                 ra_in, dec_in, angle_in,
                                                 ra_out, dec_out, angle_out );

    // For now, announce this error but don't stop the show
    //
    double _solved_angle = ( angle_out < 0 ? angle_out + 360.0 : angle_out );

    if ( std::abs(_solved_angle) - std::abs(this->target.casangle) > 0.01 ) {
      message.str(""); message << "NOTICE: Calculated angle " << angle_out
                               << " is not equivalent to casangle " << this->target.casangle;
      this->async.enqueue_and_log( function, message.str() );
    }

    // Send coordinates using TCS-native COORDS command.
    // TCS wants decimal hours for RA and fpoffsets.coords are always in degrees
    // so convert that as it's being sent here.
    //
    std::stringstream coords_cmd;
    std::string       coords_reply;

    coords_cmd << "COORDS " << ( ra_out * TO_HOURS )  << " "                       // RA in decimal hours
                            <<   dec_out << " "                                    // DEC in decimal degrees
                            <<   "2000" << " "                                     // equinox always = 2000
                            <<   "0 0"  << " "                                     // RA,DEC proper motion not used
                            << "\"" << this->target.name << "\"";                  // target name in quotes

    std::string rastr, decstr;
    double _ra = ra_out * TO_HOURS;
    decimal_to_sexa( _ra, rastr );
    decimal_to_sexa( dec_out, decstr );
    message.str(""); message << "[DEBUG] moving to SCOPE COORDS= " << rastr << "  " << decstr << "  " << angle_out << " J2000";
    logwrite( function, message.str() );
    error  = this->tcsd.send( coords_cmd.str(), coords_reply );                    // send to the TCS

    // if not success then wait 1s and try again
    if ( error != NO_ERROR || coords_reply.compare( 0, strlen(TCS_SUCCESS_STR), TCS_SUCCESS_STR ) != 0 ) {
      std::this_thread::sleep_for( std::chrono::seconds(1) );
      error  = this->tcsd.send( coords_cmd.str(), coords_reply );                  // send to the TCS
      // second failure return error
      if ( error != NO_ERROR || coords_reply.compare( 0, strlen(TCS_SUCCESS_STR), TCS_SUCCESS_STR ) != 0 ) {
        message.str(""); message << "ERROR sending COORDS command. TCS reply: " << coords_reply;
        this->async.enqueue_and_log( function, message.str() );
        this->thread_error_manager.set( THR_MOVE_TO_TARGET );
        throw std::runtime_error("sending COORDS to TCS: "+coords_reply);
      }
    }

    // Send casangle using tcsd wrapper for RINGGO command
    // do not wait for reply
    //
    {
    std::stringstream ringgo_cmd;
    std::string noreply("DONTWAIT");                                               // indicates don't wait for reply
    ringgo_cmd << TCSD_RINGGO << " " << angle_out;                                 // this is calculated cass angle
    this->async.enqueue_and_log( function, "sending "+ringgo_cmd.str()+" to TCS" );
    error = this->tcsd.send( ringgo_cmd.str(), noreply );
    }

    // waiting for TCS Operator input (or cancel)
    {
    ScopedState wait_state( wait_state_manager, Sequencer::SEQ_WAIT_TCSOP );

    this->async.enqueue_and_log( function, "NOTICE: waiting for TCS operator to send \"ontarget\" signal" );

    while ( !this->cancel_flag.load() && !this->is_ontarget.load() ) {
      std::unique_lock<std::mutex> lock(cv_mutex);
      this->cv.wait( lock, [this]() { return( this->is_ontarget.load() || this->cancel_flag.load() ); } );
    }

    this->async.enqueue_and_log( function, "NOTICE: received "
                                           +(this->cancel_flag.load() ? std::string("cancel") : std::string("ontarget"))
                                           +" signal!" );
    }

    // If waiting for TCS operator was cancelled then don't continue
    //
    if ( this->cancel_flag.load() ) return NO_ERROR;

    // if ontarget (not cancelled) then acquire target
    //
    if ( !this->cancel_flag.load() ) this->acamd.command( ACAMD_ACQUIRE );

    this->is_ontarget.store(false);

    // remember the last target that was tracked on
    //
    this->last_target  = this->target.name;
    this->last_ra_hms  = this->target.ra_hms;
    this->last_dec_dms = this->target.dec_dms;

    return NO_ERROR;
  }
  /***** Sequencer::Sequence::move_to_target **********************************/


  /***** Sequencer::Sequence::dothread_notify_tcs *****************************/
  /**
   * @brief      notify TCS operator of next target coords for preauthorization, no move
   * @param[in]  seq  reference to Sequencer::Sequence object
   *
   * This function sends the coordinates of the *next* target to the TCS
   * operator for the purposes of readiness and pre-authorization. The 
   * telescope should *not* move!
   *
   */
  void Sequence::dothread_notify_tcs( Sequencer::Sequence &seq ) {
    const std::string function("Sequencer::Sequence::dothread_notify_tcs");
    std::stringstream message;

    ScopedState thr_state( seq.thread_state_manager, Sequencer::THR_NOTIFY_TCS );

    // If this target is the same as the last then this section gets skipped;
    // no need to repoint the telescope and wait for a slew if it's already
    // on target.  Ask where it is pointed:
    //
    double ra_h_now, dec_d_now;
    seq.get_tcs_coords( ra_h_now, dec_d_now );                                          // returns RA in decimal hours, DEC in decimal degrees
    double ra_delta  = std::abs( ra_h_now  - radec_to_decimal( seq.target.ra_hms  ) );  // compare decimal hours
    double dec_delta = std::abs( dec_d_now - radec_to_decimal( seq.target.dec_dms ) );  // compare decimal degrees

    // If the difference between the TCS coordinates and the target coordinates are within
    // the resolution of reading the TCS then assume we are already pointed. Otherwise,
    // disable guiding and point the telescope here.
    //
    if ( ra_delta > 0.01 || dec_delta > 0.01 ) {

      message << "[TODO] (disabled) requesting early pre-auth for next target: " 
              << seq.target.name << " " 
              << seq.target.ra_hms << " " 
              << seq.target.dec_dms;
      logwrite( function, message.str() );

/*******************************************************************************
      // send coordinates to TCS
      //
      long error=NO_ERROR;
      if ( error == NO_ERROR ) {
        std::stringstream coords;
        std::string tcsreply, ra_hms, dec_dms;

        // convert ra, dec to decimal
        // can't be NaN
        //
        if ( std::isnan( radec_to_decimal( seq.target.ra_hms,  ra_hms  ) ) ||
             std::isnan( radec_to_decimal( seq.target.dec_dms, dec_dms ) ) ) {
          seq.async.enqueue_and_log( function, "ERROR: can't handle NaN value for RA, DEC" );
          seq.thread_error_manager.set( THR_NOTIFY_TCS );
          return;
        }

        coords << "NEXT " << ra_hms << " " << dec_dms << " 0 0 0 \"" << seq.target.name << "\"";
        ///< @todo TCS command "NEXT" not yet implemented
        error  = seq.tcsd.send( coords.str(), tcsreply );
        message.str(""); message << "[TODO] new command not implemented in TCS: " << coords.str();
        logwrite( function, message.str() );
        int tcsvalue;
        if ( error == NO_ERROR ) error = seq.extract_tcs_value( tcsreply, tcsvalue );
        if ( error == NO_ERROR ) error = seq.parse_tcs_generic( tcsvalue );
      }

      // send casangle
      //
      if ( error == NO_ERROR ) logwrite( function, "[TODO] send casangle not yet implemented" ); ///< TODO @todo put send cassangle into its own thread?
*******************************************************************************/
    }
    return;
  }
  /***** Sequencer::Sequence::dothread_notify_tcs *****************************/


  /***** Sequencer::Sequence::focus_set ***************************************/
  /**
   * @brief      set the focus
   * @return     NO_ERROR
   * @todo       focus not yet implemented
   *
   */
  long Sequence::focus_set() {
    const std::string function("Sequencer::Sequence::focus_set");

    ScopedState thr_state( thread_state_manager, Sequencer::THR_FOCUS_SET );

    logwrite( function, "focus not yet implemented." );

    return NO_ERROR;
  }
  /***** Sequencer::Sequence::focus_set ***************************************/


  /***** Sequencer::Sequence::flexure_set *************************************/
  /**
   * @brief      set the flexure
   * @return     NO_ERROR
   * @todo       flexure not yet implemented
   *
   */
  long Sequence::flexure_set() {
    const std::string function("Sequencer::Sequence::flexure_set");

    ScopedState thr_state( thread_state_manager, Sequencer::THR_FLEXURE_SET );

    logwrite( function, "flexure not yet implemented." );

    return NO_ERROR;
  }
  /***** Sequencer::Sequence::flexure_set *************************************/


  /***** Sequencer::Sequence::calib_set ***************************************/
  /**
   * @brief      set the calibrator
   * @return     NO_ERROR
   * @throws     std::runtime_error
   *
   */
  long Sequence::calib_set() {
    const std::string function("Sequencer::Sequence::calib_set");
    std::stringstream message;

    ScopedState thr_state( thread_state_manager, Sequencer::THR_CALIBRATOR_SET );
    ScopedState wait_state( wait_state_manager, Sequencer::SEQ_WAIT_CALIB );

    this->thread_error_manager.set( THR_CALIBRATOR_SET );    // assume the worse, clear on success

    // name will index the caltarget map
    //
    std::string name(this->target.name);

    if ( this->target.iscal ) {
      name = this->target.name;
      this->async.enqueue_and_log( function, "NOTICE: configuring calibrator for "+name );
    }
    else {
      this->async.enqueue_and_log( function, "NOTICE: disabling calibrator for science target "+name );
      name="SCIENCE";  // override for indexing the map
    }

    // Get the calibration target map.
    // This contains a map of all the required settings, indexed by target name.
    //
    auto calinfo = this->caltarget.get_info(name);
    if (!calinfo) {
      logwrite( function, "ERROR unrecognized calibration target: "+name );
      throw std::runtime_error("unrecognized calibration target: "+name);
    }

    // set the calib door and cover
    //
    std::stringstream cmd;
    cmd.str(""); cmd << CALIBD_SET
                     << " door="  << ( calinfo->caldoor  ? "open" : "close" )
                     << " cover=" << ( calinfo->calcover ? "open" : "close" );

    logwrite( function, "calib: "+cmd.str() );
    if ( !this->cancel_flag.load() &&
          this->calibd.command_timeout( cmd.str(), CALIBD_SET_TIMEOUT ) != NO_ERROR ) {
      this->async.enqueue_and_log( function, "ERROR moving calib door and/or cover" );
      throw std::runtime_error("moving calib door and/or cover");
    }

    // set the internal calibration lamps
    //
    for ( const auto &[lamp,state] : calinfo->lamp ) {
      if ( this->cancel_flag.load() ) break;
      cmd.str(""); cmd << lamp << " " << (state?"on":"off");
      message.str(""); message << "power " << cmd.str();
      logwrite( function, message.str() );
      std::string reply;
      if ( this->powerd.send( cmd.str(), reply ) != NO_ERROR ) {
        this->async.enqueue_and_log( function, "ERROR "+message.str() );
        throw std::runtime_error("setting lamp "+message.str());
      }
    }

//  Not working yet 2025-02-04
//
//  // set the dome lamps
//  //
//  for ( const auto &[lamp,state] : calinfo->domelamp ) {
//    if ( this->cancel_flag.load() ) break;
//    cmd.str(""); cmd << TCSD_NATIVE << " NPS " << lamp << " " << (state?1:0);
//    if ( this->tcsd.command( cmd.str() ) != NO_ERROR ) {
//      this->async.enqueue_and_log( function, "ERROR "+cmd.str() );
//      throw std::runtime_error("setting dome lamp: "+cmd.str());
//    }
//  }

    // set the lamp modulators
    //
    for ( const auto &[mod,state] : calinfo->lampmod ) {
      if ( this->cancel_flag.load() ) break;
      cmd.str(""); cmd << CALIBD_LAMPMOD << " " << mod << " " << (state?1:0) << " 1000";
      if ( this->calibd.command( cmd.str() ) != NO_ERROR ) {
        this->async.enqueue_and_log( function, "ERROR "+cmd.str() );
        throw std::runtime_error("setting lamp modulator "+cmd.str());
      }
    }

    if ( this->cancel_flag.load() ) {
      this->async.enqueue_and_log( function, "NOTICE: abort may have left calib system partially set" );
    }

    this->thread_error_manager.clear( THR_CALIBRATOR_SET );  // success
    return NO_ERROR;
  }
  /***** Sequencer::Sequence::calib_set ***************************************/


  /***** Sequencer::Sequence::abort_process *********************************/
  /**
   * @brief      tries to abort everything happening
   *
   */
  void Sequence::abort_process() {
    const std::string function("Sequencer::Sequence::abort_process");

    ScopedState thr_state( this->thread_state_manager, Sequencer::THR_ABORT_PROCESS );

    this->cancel_flag.store(false);

    // stop any exposure that may be in progress
    //
    auto stopexpose = std::async(std::launch::async, &Sequence::stop_exposure, this);
    try {
      stopexpose.get();
    }
    catch (const std::exception &e) {
      logwrite( function, "ERROR stop_exposure exception: "+std::string(e.what()) );
    }

    // set the cancel flag to stop any cancel-able tasks
    //
    this->cancel_flag.store(true);
    this->cv.notify_all();

    // drop into do-one to prevent auto increment to next target
    //
    this->do_once.store(true);

    this->async.enqueue_and_log( function, "NOTICE: cancel signal sent" );
  }

  /***** Sequencer::Sequence::stop_exposure *********************************/
  /**
   * @brief      stop an exposure in progress
   * @details    This can only stop the exposure timer, not the readout.
   *
   */
  void Sequence::stop_exposure() {
    const std::string function("Sequencer::Sequence::stop_exposure");

    ScopedState thr_state( this->thread_state_manager, Sequencer::THR_STOP_EXPOSURE );

    // This function is only used while exposing
    //
    if ( ! this->wait_state_manager.is_set( Sequencer::SEQ_WAIT_EXPOSE ) ) {
      this->async.enqueue_and_log( function, "NOTICE: not currently exposing" );
      return;
    }

    this->cancel_flag.store(false);

    // Send command to the camera to stop the exposure.
    //
    std::string reply;
//  long error = this->camerad.async( CAMERAD_STOP, reply );
    long error = this->camerad.send( CAMERAD_STOP, reply );
    if ( error == NO_ERROR ) {
      logwrite( function, "stop exposure sent to camerad" );
    }
    else
    if ( error == NOTHING ) {
      // if not exposing, this is a way to ensure WAIT_EXPOSE bit can be cleared
      this->async.enqueue_and_log( function, "NOTICE: not exposing" );
      this->wait_state_manager.clear( Sequencer::SEQ_WAIT_EXPOSE );
    }
    else
    if ( error == BUSY ) {
      this->async.enqueue_and_log( function, "NOTICE: too late to stop exposure" );
      // can't stop in the last 5 sec so wait that long and it should stop on its own
      std::this_thread::sleep_for(std::chrono::seconds(5));
    }
    else {
      logwrite( function, "ERROR sending stop exposure to camerad" );
    }
    return;
  }
  /***** Sequencer::Sequence::stop_exposure *********************************/


  /***** Sequencer::Sequence::repeat_exposure *********************************/
  /**
   * @brief      repeat the last exposure
   * @todo       calibrator not yet implemented
   *
   */
  long Sequence::repeat_exposure() {
    const std::string function("Sequencer::Sequence::repeat_exposure");
    std::stringstream message;
    long error = NO_ERROR;

    // can only repeat when state is READY
    //
    if ( ! seq_state_manager.is_set( Sequencer::SEQ_READY ) ) {
      this->async.enqueue_and_log( function, "ERROR cannot repeat: system not ready" );
      return ERROR;
    }

    ScopedState thr_state( thread_state_manager, Sequencer::THR_REPEAT_EXPOSURE );
    ScopedState seq_state( seq_state_manager, Sequencer::SEQ_RUNNING, true );      // set state=RUNNING (only)
    seq_state.destruct_set( Sequencer::SEQ_READY );                                // set state=READY on exit

    // clear stop flags
    //
    this->cancel_flag.store(false);
    this->is_ontarget.store(false);
    this->is_usercontinue.store(false);

    std::string targetstatus;
    this->target.get_specified_target( this->prev_single_obsid, targetstatus );

    logwrite( function, targetstatus );

    // threads to start, pair their ThreadStatusBit with the function to call
    std::vector<std::pair<Sequencer::ThreadStatusBits, std::function<long()>>> worker_threads;

    worker_threads = { { THR_CAMERA_SET,     std::bind(&Sequence::camera_set, this)  },
//                     { THR_SLIT_SET,       std::bind(&Sequence::slit_set, this) }
                     };

    // pair their ThreadStatusBit with their future
    std::vector<std::pair<Sequencer::ThreadStatusBits, std::future<long>>> worker_futures;

    // start the threads
    for ( const auto &[thr, func] : worker_threads ) {
      worker_futures.emplace_back( thr, std::async(std::launch::async, func) );
    }

    // wait for the threads to complete. these can be cancelled.
    for ( auto &[thr, future] : worker_futures) {
      try {
        error |= future.get(); // wait for this worker to finish
        logwrite( function, "NOTICE: worker "+Sequencer::thread_names.at(thr)+" completed");
      }
      catch (const std::exception& e) {
        logwrite( function, "ERROR: worker "+Sequencer::thread_names.at(thr)+" exception: "+std::string(e.what()) );
        return ERROR;
      }
    }

    if ( this->cancel_flag.load() ) {
      this->async.enqueue_and_log( function, "NOTICE: cancelled repeat exposure" );
      return NO_ERROR;
    }

    // Start the exposure in a thread...
    //
    auto start_exposure = std::async(std::launch::async, &Sequence::trigger_exposure, this);
    try {
      error |= start_exposure.get();
    }
    catch (const std::exception& e) {
      logwrite( function, "ERROR repeat_exposure exception: "+std::string(e.what()) );
      return ERROR;
    }
    return NO_ERROR;
  }
  /***** Sequencer::Sequence::repeat_exposure *********************************/


  /***** Sequencer::Sequence::trigger_exposure ********************************/
  /**
   * @brief      trigger and wait for exposure
   * @return     ERROR | NO_ERROR
   * @todo       trigger exposure not yet abort-able
   *
   * This function updates the target's state in the DB active table to EXPOSING
   * then sends the expose command to the cameras.
   *
   * Sending the expose command to camerad will block until that command completes,
   * which will take all of the exposure and readout time (that's why this has to
   * be done in a separate thread).
   *
   * TODO this is not yet ABORT-able
   *
   */
  long Sequence::trigger_exposure() {
    const std::string function("Sequencer::Sequence::trigger_exposure");
    std::stringstream message;
    std::string reply;
    long error=NO_ERROR;

    ScopedState thr_state( thread_state_manager, Sequencer::THR_TRIGGER_EXPOSURE );

    // Check tcs_preauth_time and set notify_tcs_next_target --
    // When the preauth_time is non-zero, set this flag to true in order
    // to notify the TCS of the next target, when the remaining exposure
    // time is within TCS_PREAUTH_TIME of the end of the exposure time.
    //
    // When this flag is true, the async_listener thread will spawn a thread
    // to send the command to the TCS at the requested time, to get ready 
    // for the next target.
    //
    if ( this->tcs_preauth_time > 0 ) this->notify_tcs_next_target = true; else this->notify_tcs_next_target = false;

    this->arm_readout_flag = true;                  // enables the async_listener to look for the readout and clear the EXPOSE bit

    logwrite( function, "[DEBUG] sending expose command" );

    // Send the EXPOSE command to camera daemon on the non-blocking port and don't wait for reply
    message.str(""); message << CAMERAD_EXPOSE << " " << this->target.nexp;
//  if ( this->camerad.async( message.str() ) != NO_ERROR ) {
//  if ( this->camerad.send( message.str(), reply ) != NO_ERROR ) {
    if ( this->camerad.command_timeout( message.str(), reply, 12000 ) != NO_ERROR ) {
      this->async.enqueue_and_log( function, "ERROR sending camera "+message.str() );
      this->thread_error_manager.set( THR_TRIGGER_EXPOSURE );            // tell the world this thread had an error
      this->target.update_state( Sequencer::TARGET_PENDING );            // return the target state to pending
      this->wait_state_manager.clear( Sequencer::SEQ_WAIT_EXPOSE );      // clear EXPOSE bit
      this->arm_readout_flag = false;                                    // disarm async_listener from looking for readout
      return ERROR;
    }

    error = this->target.update_state( Sequencer::TARGET_EXPOSING );     // set EXPOSE state in database
    this->wait_state_manager.set( Sequencer::SEQ_WAIT_EXPOSE );          // set EXPOSE bit

    return error;
  }
  /***** Sequencer::Sequence::trigger_exposure ********************************/


  /***** Sequencer::Sequence::modify_exptime **********************************/
  /**
   * @brief      modify the exposure time while an exposure is running
   * @param[in]  exptime_in  requested exposure time in seconds
   *
   * Since there is no process that will need to wait on the success or failure of this
   * thread, but the success or failure might need to be known by a GUI, the results
   * will be broadcast to the asynchronous message port.
   *
   */
  void Sequence::modify_exptime( double exptime_in ) {
    const std::string function("Sequencer::Sequence::modify_exptime");
    std::stringstream message;
    std::string reply="";
    long error = NO_ERROR;
    double updated_exptime=0;

    ScopedState thr_state( this->thread_state_manager, Sequencer::THR_MODIFY_EXPTIME );

    // This function is only used while exposing
    //
    if ( ! this->wait_state_manager.is_set( Sequencer::SEQ_WAIT_EXPOSE ) ) {
      this->async.enqueue_and_log( function, "ERROR cannot update exposure time when not currently exposing" );
      error = ERROR;
    }

    // Send command to the camera to modify the exposure time.
    // The camera works in msec to convert exptime_in here.
    //
    std::stringstream cmd;
    cmd << CAMERAD_MODEXPTIME << " " << (long)(1000*exptime_in);
//  if ( error==NO_ERROR ) error = this->camerad.async( cmd.str(), reply );
    if ( error==NO_ERROR ) error = this->camerad.send( cmd.str(), reply );

    // Reply from camera will contain DONE or ERROR
    //
    std::string::size_type pos = reply.find( "DONE" );
    if ( error==NO_ERROR && pos != std::string::npos ) {
      updated_exptime = (double)( std::stol( reply.substr( 0, pos ) ) / 1000. );
    }
    else error = ERROR;

    if ( error==NO_ERROR ) {
      this->target.exptime_req = updated_exptime;
      message.str(""); message << "NOTICE: updated exptime to " << updated_exptime << " sec";
      this->async.enqueue_and_log( function, message.str() );
    }

    // announce the success or failure in an asynchronous broadcast message
    //
    message.str(""); message << "MODIFY_EXPTIME: " << this->target.exptime_req << ( error==NO_ERROR ? " DONE" : " ERROR" );
    this->async.enqueue( message.str() );

    return;
  }
  /***** Sequencer::Sequence::modify_exptime **********************************/


  /***** Sequencer::Sequence::dothread_acquisition ****************************/
  /**
   * @brief      performs the acqusition sequence
   * @details    this gets called by the move_to_target thread
   *
   * This function is spawned in a thread.
   *
   */
  void Sequence::dothread_acquisition() {
    const std::string function("Sequencer::Sequence::dothread_acquisition");
    std::stringstream message;
    std::stringstream cmd;
    std::string reply;
    long error = NO_ERROR;

    ScopedState thr_state( thread_state_manager, Sequencer::THR_ACQUISITION );
    ScopedState wait_state( wait_state_manager, Sequencer::SEQ_WAIT_ACQUIRE );

    // Before sending target coordinates to ACAM,
    // convert them to decimal and to ACAM coordinates.
    // (fpoffsets.coords_* are always in degrees)
    //
    double ra_in    = radec_to_decimal( this->target.ra_hms  ) * TO_DEGREES;
    double dec_in   = radec_to_decimal( this->target.dec_dms );
    double angle_in = this->target.slitangle;

    // can't be NaN
    //
    bool ra_isnan  = std::isnan( ra_in  );
    bool dec_isnan = std::isnan( dec_in );

    if ( ra_isnan || dec_isnan ) {
      message.str(""); message << "ERROR: converting";
      if ( ra_isnan  ) { message << " RA=\"" << this->target.ra_hms << "\""; }
      if ( dec_isnan ) { message << " DEC=\"" << this->target.dec_dms << "\""; }
      message << " to decimal";
      this->async.enqueue_and_log( function, message.str() );
      this->thread_error_manager.set( THR_MOVE_TO_TARGET );
      return;
    }

//  // Before sending the target coords to the ACAM,
//  // convert them from <pointmode> to ACAM coordinates.
//  //
//  double ra_out, dec_out, angle_out;
//  error = this->target.fpoffsets.compute_offset( this->target.pointmode, "ACAM",
//                                               ra_in, dec_in, angle_in,
//                                               ra_out, dec_out, angle_out );
//
//  // Send the ACQUIRE command to acamd, which requires
//  // the target coordinates (from the database).
//  //
//  message.str(""); message << "starting target acquisition " << ra_out    << " "
//                                                             << dec_out   << " "
//                                                             << angle_out << " "
//                                                             << this->target.name;
    message.str(""); message << "starting target acquisition " << ra_in    << " "
                                                               << dec_in   << " "
                                                               << angle_in << " "
                                                               << this->target.name;
    logwrite( function, message.str() );
    cmd.str(""); cmd << ACAMD_ACQUIRE << " " << ra_in << " "
                                             << dec_in << " "
                                             << angle_in << " ";

    error = this->acamd.command( cmd.str(), reply );

/***** DONT CARE ABOUT ERRORS NOW -- NO CONDITION ON ACQ SUCCESS 
    if ( error != NO_ERROR ) {
      this->thread_error_manager.set( THR_ACQUISITION );               // report error
      message.str(""); message << "ERROR acquiring target";
      this->async.enqueue_and_log( function, message.str() );
      this->seq_state.clear( Sequencer::SEQ_WAIT_ACQUIRE );            // clear ACQUIRE bit
      this->broadcast_seqstate();
      return;
    }

    // The reply contains the timeout.
    // Acam's acquisition sequence uses that timeout but the Sequencer
    // will also use it here, so that it knows when to stop asking acamd
    // for its acquisition status.
    //
    double timeout;
    try {
      timeout = std::stod( reply );
    } catch( std::out_of_range &e ) {
      message.str(""); message << "ERROR parsing timeout \"" << reply << "\" from acam: " << e.what();
      logwrite( function, message.str() );
      this->thread_error_manager.set( THR_ACQUISITION );               // report any error
      return;
    }

    auto timeout_time = std::chrono::steady_clock::now()
                        + std::chrono::duration<double>(timeout);

    reply.clear();

    // Poll acamd while it is acquiring. Once finished, get the state.
    //
    bool acquiring = true;
    do {
      std::this_thread::sleep_for( std::chrono::milliseconds(100) );
      if (error==NO_ERROR) error = this->acamd.command( ACAMD_ACQUIRE, reply );
      acquiring = ( reply.find("acquiring") != std::string::npos );
    } while ( error==NO_ERROR &&
              acquiring       &&
              std::chrono::steady_clock::now() < timeout_time );

    // Acquisition loop complete so get the state
    //
    error = this->acamd.command( ACAMD_ISACQUIRED, reply );
    this->target.acquired = ( reply.find("true") != std::string::npos );

    // set message
    //
    if ( std::chrono::steady_clock::now() >= timeout_time ) {        // Timeout
      this->thread_error_manager.set( THR_ACQUISITION );
      message.str(""); message << "ERROR failed to acquire within timeout";
    }
    else
    if ( error!=NO_ERROR ) {                                         // Error polling
      this->thread_error_manager.set( THR_ACQUISITION );
      message.str(""); message << "ERROR acquiring target";
    }
    else {                                                           // Success
      message.str(""); message << "NOTICE: target " << ( this->target.acquired ? "acquired" : "not acquired" );
    }

    this->async.enqueue_and_log( function, message.str() );            // log message
*****/

  }
  /***** Sequencer::Sequence::dothread_acquisition ****************************/


  /***** Sequencer::Sequence::startup *****************************************/
  /**
   * @brief      performs nightly startup
   * @return     ERROR | NO_ERROR
   *
   */
  long Sequence::startup() {
    const std::string function("Sequencer::Sequence::startup");
    std::stringstream message;
    long error=NO_ERROR;

    if ( ! seq_state_manager.are_any_set( Sequencer::SEQ_READY, Sequencer::SEQ_NOTREADY ) ) {
      message << "ERROR cannot perform system startup while "
              << seq_state_manager.get_set_states();
      this->async.enqueue_and_log( function, message.str() );
      return ERROR;
    }

    ScopedState thread_state( thread_state_manager, Sequencer::THR_STARTUP );   // this thread is running

    // set only STARTING (and clear everything else)
    ScopedState seq_state( seq_state_manager, Sequencer::SEQ_STARTING, true );  // state=STARTING (only)

    this->thread_error_manager.clear_all();                                     // clear the thread error state

    // clear stop flags
    //
    this->cancel_flag.store(false);
    this->is_ontarget.store(false);
    this->is_usercontinue.store(false);

    // Everything (except TCS) needs the power control to be running 
    // so initialize the power control first.
    //
    auto start_power = std::async(std::launch::async, &Sequence::power_init, this);
    error = start_power.get();

    if ( error != NO_ERROR ) {
      this->async.enqueue_and_log( function, "ERROR starting power control. Will try to continue (but don't hold your breath)" );
    }

    // threads to start, pair their ThreadStatusBit with the function to call
    //
    std::vector<std::pair<Sequencer::ThreadStatusBits, std::function<long()>>> worker_threads = {
      { THR_CALIB_INIT,   std::bind(&Sequence::calib_init, this)   },
      { THR_CAMERA_INIT,  std::bind(&Sequence::camera_init, this)  },
      { THR_FLEXURE_INIT, std::bind(&Sequence::flexure_init, this) },
      { THR_FOCUS_INIT,   std::bind(&Sequence::focus_init, this)   },
      { THR_SLIT_INIT,    std::bind(&Sequence::slit_init, this)    },
      { THR_TCS_INIT,     std::bind(&Sequence::tcs_init, this)     }
    };

    std::vector<std::pair<Sequencer::ThreadStatusBits, std::future<long>>> worker_futures;

    // launch all of the worker threads listed in the vector
    //
    for ( const auto &[thr, func] : worker_threads ) {
      worker_futures.emplace_back( thr, std::async(std::launch::async, func) );
    }

    // get() will block, waiting for the threads to complete
    //
    for ( auto &[thr, future] : worker_futures) {
      try {
        // wait for this worker to finish
        if ( future.get() != NO_ERROR ) {
          logwrite( function, "ERROR from "+Sequencer::thread_names.at(thr));
          error = ERROR;
        }
        else logwrite(function, Sequencer::thread_names.at(thr)+" success");
      }
      catch (const std::exception& e) {
        logwrite( function, "ERROR worker "+Sequencer::thread_names.at(thr)+" exception: "+std::string(e.what()) );
        error = ERROR;
        break;
      }
    }

    // Now the Andor cameras must be done individually, first slicecam,
    // then the acam.
    // Sometimes the Andors lose connection with the driver and the only
    // recovery seems to be power-cycling the Andor and restarting the
    // daemon. Try up to maxattempts times if necessary.
    //
    const int maxattempts=3;

    // slicecam_init
    {
    long __error=NO_ERROR;  // keep track of the error just for this scope
    int attempt=1;
    while (attempt <= maxattempts) {
      try {
        // launch slicecam_init async task and wait for result
        std::async(std::launch::async, &Sequence::slicecam_init, this).get();
        logwrite(function, Sequencer::thread_names.at(THR_SLICECAM_INIT)+" success");
        break;
      }
      catch (const SlicecamException &e) {
        logwrite( function, "ERROR slicecam_init exception: "+std::string(e.what()) );

        // If there was an error with the SLICECAM cameras, turn them off,
        // restart the slicecam daemon, then loop to try again.
        if (attempt < maxattempts) {
          if ( set_power_switch(OFF, POWER_SLICECAM, std::chrono::seconds(5)) != NO_ERROR ) {
            async.enqueue_and_log( function, "ERROR switching off slicecams" );
            __error=ERROR;
            break;
          }
          logwrite(function, "slicecams powered off");

          // restart slicecamd
          __error=this->daemon_restart(this->slicecamd);

          logwrite(function, "retrying slicecam_init");
          ++attempt;
          continue;
        }
        else {
          async.enqueue_and_log( function, "ERROR exceeded max attempts starting slicecam" );
          __error=ERROR;
        }
      }
      catch (const std::exception &e) {
        logwrite( function, "ERROR slicecam_init exception: "+std::string(e.what()) );
        __error=ERROR;
        break;
      }
      catch (...) {
        logwrite(function, "ERROR unknown slicecam_init exception");
        __error=ERROR;
        break;
      }
    }  // end while
    if (__error == ERROR) {
      async.enqueue_and_log( function, "ERROR slicecam not initialized" );
      error=ERROR;
    }
    }

    // acam_init
    {
    long __error=NO_ERROR;  // keep track of the error just for this scope
    int attempt=1;
    while (attempt <= maxattempts) {
      try {
        // launch acam_init async task and wait for result
        std::async(std::launch::async, &Sequence::acam_init, this).get();
        logwrite(function, Sequencer::thread_names.at(THR_ACAM_INIT)+" success");
        break;
      }
      catch (const AcamException &e) {
        logwrite( function, "ERROR acam_init exception: "+std::string(e.what()) );

        // If there was an error with the ACAM camera, turn it off,
        // restart the acam daemon, then loop to try again.
        if (e.code == ErrorCode::ERROR_ACAM_CAMERA) {
          if (attempt < maxattempts) {
            if ( set_power_switch(OFF, POWER_ACAM_CAM, std::chrono::seconds(5)) != NO_ERROR ) {
              async.enqueue_and_log( function, "ERROR switching off acam camera" );
              __error=ERROR;
              break;
            }
            logwrite(function, "acam camera powered off");

            // restart acamd
            __error=this->daemon_restart(this->acamd);

            logwrite(function, "retrying acam_init");
            attempt++;
            continue;
          }
          else {
            async.enqueue_and_log( function, "ERROR exceeded max attempts starting acam" );
            __error=ERROR;
          }
        }
      }
      catch (const std::exception &e) {
        logwrite( function, "ERROR acam_init exception: "+std::string(e.what()) );
        __error=ERROR;
        break;
      }
      catch (...) {
        logwrite(function, "ERROR unknown acam_init exception");
        __error=ERROR;
        break;
      }
    }  // end while
    if (__error == ERROR) {
      async.enqueue_and_log( function, "ERROR acam not initialized" );
      error=ERROR;
    }
    }

    // change state to READY if all daemons ready w/o error
    if ( error==NO_ERROR && daemon_manager.are_all_set() ) {
      seq_state_manager.set_only( {Sequencer::SEQ_READY} );
    }
    else {
      seq_state_manager.set_only( {Sequencer::SEQ_NOTREADY} );
    }

    return error;
  }
  /***** Sequencer::Sequence::startup *****************************************/


  /***** Sequencer::Sequence::shutdown ****************************************/
  /**
   * @brief      performs nightly shutdown
   * @return     ERROR or NO_ERROR
   * @details    The shutdown sequence puts hardware into safe conditions,
   *             closes connections, and turns off power.
   *
   */
  long Sequence::shutdown() {
    const std::string function("Sequencer::Sequence::shutdown");
    long error=ERROR;

    ScopedState thr_state( this->thread_state_manager, Sequencer::THR_SHUTDOWN );  // this thread is running

    // set only STOPPING (and clear everything else)
    ScopedState seq_state( seq_state_manager, Sequencer::SEQ_STOPPING, true );     // state=STOPPING (only)

    seq_state.destruct_set( Sequencer::SEQ_NOTREADY );                             // set state=NOTREADY on exit

    // stop everything
    //
    this->abort_process();

    // clear stop flags
    //
    this->cancel_flag.store(false);
    this->is_ontarget.store(false);
    this->is_usercontinue.store(false);

    // clear the thread error state
    //
    this->thread_error_manager.clear_all();

    // Everything (except TCS) needs the power control to be running 
    // so make sure power control is initialized before continuing.
    //
    auto start_power = std::async(std::launch::async, &Sequence::power_init, this);
    if ( start_power.get() != NO_ERROR ) {
      this->async.enqueue_and_log( function, "ERROR from power control. Will try to continue (but don't hold your breath)" );
    }

    // container of shutdown threads to launch,
    // pair their ThreadStatusBit with the function to call
    //
    std::vector<std::pair<Sequencer::ThreadStatusBits, std::function<long()>>> worker_threads = {
      { THR_ACAM_SHUTDOWN,     std::bind(&Sequence::acam_shutdown, this)     },
      { THR_CALIB_SHUTDOWN,    std::bind(&Sequence::calib_shutdown, this)    },
      { THR_CAMERA_SHUTDOWN,   std::bind(&Sequence::camera_shutdown, this)   },
      { THR_FLEXURE_SHUTDOWN,  std::bind(&Sequence::flexure_shutdown, this)  },
      { THR_FOCUS_SHUTDOWN,    std::bind(&Sequence::focus_shutdown, this)    },
      { THR_SLICECAM_SHUTDOWN, std::bind(&Sequence::slit_shutdown, this)     },
      { THR_SLIT_SHUTDOWN,     std::bind(&Sequence::slicecam_shutdown, this) },
      { THR_TCS_SHUTDOWN,      std::bind(&Sequence::tcs_shutdown, this)      }
    };

    std::vector<std::pair<Sequencer::ThreadStatusBits, std::future<long>>> worker_futures;

    // launch the shutdown threads
    //
    for ( const auto &[thr, func] : worker_threads ) {
      worker_futures.emplace_back( thr, std::async(std::launch::async, func) );
    }

    // wait for the threads to complete
    //
    for ( auto &[thr, future] : worker_futures) {
      try {
        error=future.get(); // wait for this worker to finish
        logwrite( function, "NOTICE: worker "+Sequencer::thread_names.at(thr)+" completed");
      }
      catch (const std::exception& e) {
        logwrite( function, "ERROR: worker "+Sequencer::thread_names.at(thr)+" exception: "+std::string(e.what()) );
        error=ERROR;
      }
    }

    std::stringstream message;
    if (error==NO_ERROR) {
      message << "NOTICE: instrument is shut down";
    }
    else {
      message << "ERROR occurred during shutdown and may not have completed";
    }

    this->async.enqueue_and_log( function, message.str() );

    return error;
  }
  /***** Sequencer::Sequence::shutdown ****************************************/


  /***** Sequencer::Sequence::parse_state *************************************/
  /**
   * @brief      parse the true|false state from a string reply
   * @param[in]  whoami  string is name of function using this
   * @param[in]  reply   string
   * @param[out] state   reference to bool state
   * @return     ERROR or NO_ERROR
   *
   */
  long Sequence::parse_state( std::string whoami, std::string reply, bool &state ) {
    const std::string function("Sequencer::Sequence::parse_state");
    std::stringstream message;

    // Tokenize the reply --
    // There should be a response of only two tokens, "<state> <err>"
    // where <state> = {true|false} and <err> = {DONE|ERROR}
    //
    std::vector<std::string> tokens;
    Tokenize( reply, tokens, " " );
    if ( tokens.size() != 2 ) {
      message.str(""); message << "ERROR parsing \"" << reply << "\" from " << whoami << ": expected <state> <error>";
      logwrite( function, message.str() );
      return( ERROR );
    }

    // If we're still here then just 2 tokens, good.
    // Parse the tokens to get the homed state and set a flag if homing is needed..
    //
    try {
      if ( tokens.at(1) != "DONE" ) { 
        message.str(""); message << "ERROR reading state from " << whoami;
        logwrite( function, message.str() );
        return( ERROR );
      }
      if ( tokens.at(0) == "true" ) state = true;
      else
      if ( tokens.at(0) == "false" ) state = false;
      else {
        message.str(""); message << "ERROR unknown state \"" << tokens.at(0) << "\" from " << whoami << ": expected {true|false}";
        logwrite( function, message.str() );
        return( ERROR );
      }
    }
    catch( std::out_of_range &e ) {
      message.str(""); message << "out of range parsing message \"" << reply << "\" from " << whoami << ": " << e.what();
      logwrite( function, message.str() );
      return( ERROR );
    }
    return( NO_ERROR );
  }
  /***** Sequencer::Sequence::parse_state *************************************/


  /***** Sequencer::Sequence::extract_tcs_value *******************************/
  /**
   * @brief      extract the value from a tcsd reply "<val>" DONE|ERROR
   * @param[in]  reply  string from the tcs daemon
   * @param[out] value  reference to integer containing the extracted value
   * @return     ERROR or NO_ERROR
   *
   * The tcs daemon (tcsd) is the interface to the TCS.  Replies from tcsd 
   * include the response from the TCS followed by a space and DONE or ERROR,
   * for example "<val> DONE". This function extracts just the value "<val>"
   * from that reply. The value is returned by reference.
   *
   */
  long Sequence::extract_tcs_value( std::string reply, int &value ) {
    const std::string function("Sequencer::Sequence::extract_tcs_value");
    std::stringstream message;
    std::vector<std::string> tokens;
    long error = ERROR;

    // reply string cannot be empty
    //
    if ( reply.empty() ) {
      logwrite( function, "ERROR: empty reply string" );
      value = TCS_UNDEFINED;
      return( ERROR );
    }

    Tokenize( reply, tokens, " " );

    // If there's only one token then it's either DONE|ERROR with no value,
    // or something really weird.
    //
    if ( tokens.size() == 1 ) {
      if ( tokens.at(0) == "DONE" ) {
        logwrite( function, "no return value from tcsd" );
        error = NO_ERROR;
      }
      else
      if ( tokens.at(0) == "ERROR" ) {
        logwrite( function, "ERROR received from tcsd" );
        error = ERROR;
      }
      else {
        message.str(""); message << "unrecognized reply: " << reply << " from tcsd";
        logwrite( function, message.str() );
        error = ERROR;
      }
      value = TCS_UNDEFINED;
    }
    else

    // When all is right, expecting 2 tokens, 
    // <tcsreply> DONE
    //
    if ( tokens.size() == 2 ) {
      try {
        value = std::stoi( tokens.at(0) );
      }
      catch( std::out_of_range &e ) {
        message.str(""); message << "ERROR out of range parsing input string " << reply << ": " << e.what();
        logwrite( function, message.str() );
        value = TCS_UNDEFINED;
        return( ERROR );
      }
      catch( std::invalid_argument &e ) {
        message.str(""); message << "ERROR converting " << reply << " to integer: " << e.what();
        logwrite( function, message.str() );
        value = TCS_UNDEFINED;
        return( ERROR );
      }
      error = NO_ERROR;
    }

    // more than 2 tokens should be impossible but deal with it just in case
    //
    else {
      message.str(""); message << "ERROR: expected 2 but received " << tokens.size() << " tokens in reply: " << reply;
      logwrite( function, message.str() );
      value = TCS_UNDEFINED;
      error = ERROR;
    }

#ifdef LOGLEVEL_DEBUG  // this can be a little much when polling
//  message.str(""); message << "[DEBUG] from reply \"" << reply << "\" extracted value: " << value << " error=" << error;
//  logwrite( function, message.str() );
#endif

    return( error );
  }
  /***** Sequencer::Sequence::extract_tcs_value *******************************/


  /***** Sequencer::Sequence::parse_tcs_generic *******************************/
  /**
   * @brief      parses the generic tcs reply to most commands
   * @param[in]  value  int from extract_tcs_value()
   * @return     ERROR or NO_ERROR
   *
   * Parses the TCS reply that has been extracted by extract_tcs_value()
   *
   */
  long Sequence::parse_tcs_generic( int value ) {
    const std::string function("Sequencer::Sequence::parse_tcs_generic");
    std::stringstream message;
    std::string tcsreply;
    std::vector<std::string> tokens;

    if ( value == TCS_SUCCESS ) {
#ifdef LOGLEVEL_DEBUG
      logwrite( function, "[DEBUG] TCS successful completion" );
#endif
      return( NO_ERROR );
    }
    else {
      if ( value == TCS_UNRECOGNIZED_COMMAND ) {
        logwrite( function, "ERROR: TCS unrecognized command" );
      }
      else
      if ( value == TCS_INVALID_PARAMETER ) {
        logwrite( function, "ERROR: TCS invalid parameter(s)" );
      }
      else
      if ( value == TCS_UNABLE_TO_EXECUTE ) {
        logwrite( function, "ERROR: TCS unable to execute" );
      }
      else
      if ( value == TCS_HOST_UNAVAILABLE ) {
        logwrite( function, "ERROR: TCS Sparc host unavailable" );
      }
      else {
        message.str(""); message << "ERROR: " << value << " is not a valid TCS response";
        logwrite( function, message.str() );
      }
      return( ERROR );
    }
  }
  /***** Sequencer::Sequence::parse_tcs_generic *******************************/


  /***** Sequencer::Sequence::dotype ******************************************/
  /**
   * @brief      set or get do type (one/all)
   * @param[in]  args       input command and arguments
   * @return     ERROR or NO_ERROR
   *
   * This function is overloaded.
   *
   * This function sets the state of the boolean do_once.
   *
   */
  long Sequence::dotype( std::string args ) {
    const std::string function("Sequencer::Sequence::dotype");
    std::stringstream message;
    std::string dontcare;
    return this->dotype( args, dontcare );
  }
  /***** Sequencer::Sequence::dotype ******************************************/


  /***** Sequencer::Sequence::dotype ******************************************/
  /**
   * @brief      set or get do type (one/all)
   * @param[in]  args       input command and arguments
   * @param[out] retstring  return value, "ONE" or "ALL"
   * @return     ERROR or NO_ERROR
   *
   * This function is overloaded.
   *
   * This function sets or gets the state of the boolean do_once.
   * If no args are supplied then return the current state.
   * Although stored as a boolean, the interaction with the user is via
   * a string "one" or "all".
   *
   */
  long Sequence::dotype( std::string args, std::string &retstring ) {
    const std::string function("Sequencer::Sequence::dotype");
    std::stringstream message;
    long error = NO_ERROR;

    // if an arg was supplied then check it against the possible values "one" or "all"
    //
    if ( not args.empty() ) {

      std::transform( args.begin(), args.end(), args.begin(), ::toupper );  // make uppercase for consistency

      if ( args == "ONE" ) this->do_once.store( true );
      else
      if ( args == "ALL" ) this->do_once.store( false );
      else {
        message.str(""); message << "ERROR unrecognized argument " << args << ": expected {ONE|ALL}";
        logwrite( function, message.str() );
        error = ERROR;
      }
    }

    retstring = ( this->do_once.load() ? "ONE" : "ALL" );

    // send an async message with the current type
    //
    message.str(""); message << "DOTYPE: " << retstring;
    this->async.enqueue( message.str() );

    return( error );
  }
  /***** Sequencer::Sequence::dotype ******************************************/


  /***** Sequencer::Sequence::get_dome_position *******************************/
  /**
   * @brief      read the dome and telescope positions
   * @param[out] domeazi
   * @param[out] telazi
   * @return     ERROR or NO_ERROR
   *
   */
  long Sequence::poll_dome_position( double &domeazi, double &telazi ) {
    return this->get_dome_position( true, domeazi, telazi );
  }
  long Sequence::get_dome_position( double &domeazi, double &telazi ) {
    return this->get_dome_position( false, domeazi, telazi );
  }
  long Sequence::get_dome_position( bool poll, double &domeazi, double &telazi ) {
    const std::string function("Sequencer::Sequence::get_dome_position");
    std::stringstream message;

    std::string tcsreply;
    std::stringstream tcscmd;
    tcscmd << ( poll ? "poll " : "" ) << TCSD_GET_DOME;  // optional "poll" prevents excessive logging by tcsd
    if ( this->tcsd.send( tcscmd.str(), tcsreply ) != NO_ERROR ) {
      logwrite( function, "ERROR getting dome position from tcsd" );
      return( ERROR );
    }

    std::vector<std::string> tcstokens;
    Tokenize( tcsreply, tcstokens, " " );

    // If there's one (or fewer) tokens then it's an error
    //
    if ( tcstokens.size() <= 1 || tcsreply == "ERROR" ) {
      logwrite( function, "ERROR getting dome position from tcsd" );
      return( ERROR );
    }

    // On success GET_DOME returns two numbers, the dome azimuth and the telescope azimuth, followed by DONE
    //
    if ( tcstokens.size() != 3 ) {
      message.str(""); message << "ERROR malformed reply \"" << tcsreply << "\" getting dome position. expected <domeaz> <telaz>";
      logwrite( function, message.str() );
      return( ERROR );
    }

    try {
      domeazi = std::stod( tcstokens.at(0) );
      telazi  = std::stod( tcstokens.at(1) );
    }
    catch( std::out_of_range & ) {
      logwrite( function, "ERROR out of range parsing dome position" );
      return( ERROR );
    }
    catch( std::invalid_argument &e ) {
      logwrite( function, "ERROR invalid argument parsing dome position" );
      return( ERROR );
    }

    return( NO_ERROR );
  }
  /***** Sequencer::Sequence::get_dome_position *******************************/


  /***** Sequencer::Sequence::get_tcs_motion **********************************/
  /**
   * @brief      read the tcs motion state
   * @param[out] state
   * @param[out] telazi
   * @return     ERROR or NO_ERROR
   *
   */
  long Sequence::poll_tcs_motion( std::string &state_out ) {
    return this->get_tcs_motion( true, state_out );
  }
  long Sequence::get_tcs_motion( std::string &state_out ) {
    return this->get_tcs_motion( false, state_out );
  }
  long Sequence::get_tcs_motion( bool poll, std::string &state_out ) {
    const std::string function("Sequencer::Sequence::get_tcs_motion");
    std::stringstream message;

    std::string tcsreply;
    std::stringstream tcscmd;
    tcscmd << ( poll ? "poll " : "" ) << TCSD_GET_MOTION;  // optional "poll" prevents excessive logging by tcsd
    if ( this->tcsd.send( tcscmd.str(), tcsreply ) != NO_ERROR ) {
      logwrite( function, "ERROR getting motion state from tcsd" );
      return( ERROR );
    }

    std::vector<std::string> tcstokens;
    Tokenize( tcsreply, tcstokens, " " );

    try {
      state_out = tcstokens.at(0);
    }
    catch( std::out_of_range & ) {
      logwrite( function, "ERROR out of range parsing motion state" );
      return( ERROR );
    }

    return( NO_ERROR );
  }
  /***** Sequencer::Sequence::get_tcs_motion **********************************/


  /***** Sequencer::Sequence::get_tcs_coords **********************************/
  /**
   * @brief      read the current TCS ra, dec
   * @param[in]  ra   RA in decimal hours
   * @param[in]  dec  DEC in decimal degrees
   * @return     ERROR or NO_ERROR
   *
   */
  long Sequence::get_tcs_coords( double &ra_h, double &dec_d ) {
    return this->get_tcs_coords_type( TCSD_GET_COORDS, ra_h, dec_d );
  }
  long Sequence::get_tcs_weather_coords( double &ra_h, double &dec_d ) {
    return this->get_tcs_coords_type( TCSD_WEATHER_COORDS, ra_h, dec_d );
  }
  long Sequence::get_tcs_coords_type( std::string cmd, double &ra_h, double &dec_d ) {
    const std::string function("Sequencer::Sequence::get_tcs_coords");
    std::stringstream message;

    std::string coordstring;

    if ( this->tcsd.send( cmd, coordstring ) != NO_ERROR ) {
      logwrite( function, "ERROR reading TCS coordinates" );
      return ERROR;
    }

    std::vector<std::string> tokens;

    Tokenize( coordstring, tokens, " " );                       // comes back as space-delimited string "hh:mm:ss.ss dd:mm:ss.ss"
    try {                                                       // extract ra dec from coordstring
      if ( cmd.compare( TCSD_GET_COORDS ) == 0 ) {
        ra_h  = radec_to_decimal( tokens.at(0) );               // RA decimal hours
        dec_d = radec_to_decimal( tokens.at(1) );               // DEC decimal degrees
      }
      else
      if ( cmd.compare( TCSD_WEATHER_COORDS ) == 0 ) {
        ra_h  = std::stod( tokens.at(0) );                      // RA decimal hours
        dec_d = std::stod( tokens.at(1) );                      // DEC decimal degrees
      }
      else {
        message.str(""); message << "ERROR unrecognized command \"" << cmd << "\"";
        logwrite( function, message.str() );
        return ERROR;
      }
    }
    catch( std::out_of_range &e ) {
      message << "EXCEPTION: out of range exception parsing \"" << coordstring << "\": " << e.what();
      logwrite( function, message.str() );
      return ERROR;
    }
    catch( std::invalid_argument &e ) {
      message << "EXCEPTION: invalid argument exception parsing \"" << coordstring << "\": " << e.what();
      logwrite( function, message.str() );
      return ERROR;
    }

    return NO_ERROR;
  }
  /***** Sequencer::Sequence::get_tcs_coords **********************************/


  /***** Sequencer::Sequence::get_tcs_cass ************************************/
  /**
   * @brief      read the current TCS cass angle
   * @param[out] cass  cass angle in degrees
   * @return     ERROR or NO_ERROR
   *
   */
  long Sequence::get_tcs_cass( double &cass ) {
    const std::string function("Sequencer::Sequencer::get_tcs_cass");
    std::stringstream message;
    std::string tcsreply;

    if ( this->tcsd.send( TCSD_GET_CASS, tcsreply ) != NO_ERROR ) {
      logwrite( function, "ERROR reading TCS cass angle" );
      cass = NAN;
      return ERROR;
    }

    // tcsreply will be " ddd.dd DONE" or "ERROR" so tokenize on space
    // to get the angle
    //
    std::vector<std::string> tokens;
    Tokenize( tcsreply, tokens, " " );              // comes back as space-delimited string "hh:mm:ss.ss dd:mm:ss.ss"

    if ( tokens.size() != 2 ) {
      message.str(""); message << "ERROR parsing angle from TCS reply \"" << tcsreply << "\"";
      logwrite( function, message.str() );
      return ERROR;
    }

    try {                                              // extract ra dec from coordstring
      cass = std::stod( tokens.at(0) );
    }
    catch( std::out_of_range &e ) {
      message << "EXCEPTION: out of range exception parsing \"" << tcsreply << "\": " << e.what();
      logwrite( function, message.str() );
      return ERROR;
    }
    catch( std::invalid_argument &e ) {
      message << "EXCEPTION: invalid argument exception parsing \"" << tcsreply << "\": " << e.what();
      logwrite( function, message.str() );
      return ERROR;
    }

    message.str(""); message << "currrent cass ring angle = " << cass;
    logwrite( function, message.str() );

    return NO_ERROR;
  }
  /***** Sequencer::Sequence::get_tcs_cass ************************************/


  /***** Sequencer::Sequence::target_offset ***********************************/
  /**
   * @brief      performs target offset
   * @return     ERROR or NO_ERROR
   *
   */
  long Sequence::target_offset() {
    const std::string function("Sequencer::Sequence::target_offset");
    long error=NO_ERROR;

    error  = this->tcsd.command( TCSD_ZERO_OFFSETS );

    std::stringstream cmd;
    cmd << TCSD_PTOFFSET << " " << this->target.offset_ra << " " << this->target.offset_dec;

    error |= this->tcsd.command( cmd.str() );

    logwrite( function, "sent "+cmd.str() );

    return error;
  }
  /***** Sequencer::Sequence::target_offset ***********************************/


  /***** Sequencer::Sequence::make_telemetry_message **************************/
  /**
   * @brief      assembles a telemetry message
   * @details    This creates a JSON message for my telemetry info, then serializes
   *             it into a std::string ready to be sent over a socket.
   * @param[out] retstring  string containing the serialization of the JSON message
   *
   */
  void Sequence::make_telemetry_message( std::string &retstring ) {
    // assemble the telemetry I want to report into a json message
    // Set a messagetype keyword to indicate what kind of message this is.
    //
    nlohmann::json jmessage;
    jmessage["messagetype"] = "targetinfo";

    // fill telemetry message only when READY or RUNNING
    //
    if ( this->seq_state_manager.are_any_set( Sequencer::SEQ_READY, Sequencer::SEQ_RUNNING ) ) {
      // Store unconfigured values as NAN.
      // NAN values are not logged to the database.
      //
      jmessage["OBS_ID"] = this->target.obsid < 0 ? NAN : this->target.obsid;           //  OBSERVATION_ID
      jmessage["NAME"] = this->target.name;                                             //  NAME
      jmessage["SLITA"] = this->target.slitangle;                                       // *OTMslitangle
      jmessage["BINSPECT"] = this->target.binspect < 1 ? NAN : this->target.binspect;   // *BINSPECT
      jmessage["BINSPAT"] = this->target.binspat < 1 ? NAN : this->target.binspat;      // *BINSPAT
      jmessage["POINTMODE"] = this->target.pointmode;                                   // *POINTMODE
      jmessage["RA"] = this->target.ra_hms;                                             // *RA
      jmessage["DECL"] = this->target.dec_dms;                                          // *DECL
    }

    retstring = jmessage.dump();  // serialize the json message into a string

    retstring.append(JEOF);       // append JSON message terminator

    return;
  }
  /***** Sequencer::Sequence::make_telemetry_message **************************/


  /***** Sequencer::Sequence::get_external_telemetry **************************/
  /**
   * @brief      collect telemetry from other daemon(s)
   * @details    This is used for any telemetry that I need to collect from
   *             another daemon. Common::collect_telemetry() sends a command
   *             to the daemon, which will respond with a JSON message. The
   *             daemon(s) to contact are configured with the TELEM_PROVIDER
   *             key in the config file.
   *
   */
  void Sequence::get_external_telemetry() {
    // Loop through each configured telemetry provider. This requests
    // their telemetry which is returned as a serialized json string
    // held in retstring.
    //
    // handle_json_message() will parse the serialized json string.
    //
    std::string retstring;
    for ( const auto &provider : this->telemetry_providers ) {
      Common::collect_telemetry( provider, retstring );
      handle_json_message(retstring);
    }
    return;
  }
  /***** Sequencer::Sequence::get_external_telemetry **************************/


  /***** Sequencer::Sequence::handle_json_message *****************************/
  /**
   * @brief      parses incoming telemetry messages
   * @details    Requesting telemetry from another daemon returns a serialized
   *             JSON message which needs to be passed in here to parse it.
   * @param[in]  message_in  incoming serialized JSON message (as a string)
   * @return     ERROR | NO_ERROR
   *
   */
  long Sequence::handle_json_message( const std::string message_in ) {
    const std::string function("Sequencer::Sequence::handle_json_message");
    std::stringstream message;

    if ( message_in.empty() ) {
      logwrite( function, "ERROR empty JSON message" );
      return ERROR;
    }

    try {
      nlohmann::json jmessage = nlohmann::json::parse( message_in );
      std::string messagetype;

      // jmessage must not contain key "error" and must contain key "messagetype"
      //
      if ( !jmessage.contains("error") ) {
        if ( jmessage.contains("messagetype") && jmessage["messagetype"].is_string() ) {
          messagetype = jmessage["messagetype"];
        }
        else {
          logwrite( function, "ERROR received JSON message with missing or invalid messagetype" );
          return ERROR;
        }
      }
      else {
        logwrite( function, "ERROR in JSON message" );
        return ERROR;
      }

      // No errors, so disseminate the message contents based on the message type.
      //
      // column_from_json<T>( colname, jkey, jmessage ) will extract the value of
      // expected type <T> with key jkey from json string jmessage, and assign it
      // to this->target.external_telemetry[colname] map. It is expected that
      // "colname" is the column name in the database.
      //
      if ( messagetype == "camerainfo" ) {
        this->target.column_from_json<double>( "EXPTIME", "SHUTTIME_SEC", jmessage );
      }
      else
      if ( messagetype == "slitinfo" ) {
        this->target.column_from_json<double>( "SLITWIDTH", "SLITW", jmessage );
        this->target.column_from_json<double>( "SLITOFFSET", "SLITO", jmessage );
      }
      else
      if ( messagetype == "tcsinfo" ) {
        this->target.column_from_json<std::string>( "TELRA", "TELRA", jmessage );
        this->target.column_from_json<std::string>( "TELDECL", "TELDEC", jmessage );
        this->target.column_from_json<double>( "ALT", "ALT", jmessage );
        this->target.column_from_json<double>( "AZ", "AZ", jmessage );
        this->target.column_from_json<double>( "AIRMASS", "AIRMASS", jmessage );
        this->target.column_from_json<double>( "CASANGLE", "CASANGLE", jmessage );
      }
      else
      if ( messagetype == "test" ) {
      }
      else {
        message.str(""); message << "ERROR received unhandled JSON message type \"" << messagetype << "\"";
        logwrite( function, message.str() );
        return ERROR;
      }
    }
    catch ( const nlohmann::json::parse_error &e ) {
      message.str(""); message << "ERROR json exception parsing message: " << e.what();
      logwrite( function, message.str() );
      return ERROR;
    }
    catch ( const std::exception &e ) {
      message.str(""); message << "ERROR parsing message: " << e.what();
      logwrite( function, message.str() );
      return ERROR;
    }

    return NO_ERROR;
  }
  /***** Sequencer::Sequence::handle_json_message *****************************/


  /***** Sequencer::Sequence::dothread_test_fpoffset **************************/
  /**
   * @brief      for testing, calls a Python function from a thread
   *
   */
  void Sequence::dothread_test_fpoffset() {
    const std::string function("Sequencer::Sequence::dothread_fpoffset");
    std::stringstream message;

    message.str(""); message << "calling fpoffsets.compute_offset() from thread: PyGILState=" << PyGILState_Check();
    logwrite( function, message.str() );

    double ra_to, dec_to, angle_to;

    this->target.fpoffsets.compute_offset( "SCOPE", "SLIT", 17, -24, 19, ra_to, dec_to, angle_to );

    message.str(""); message << "output = " << ra_to << " " << dec_to << " " << angle_to << " : PyGILState=" << PyGILState_Check();
    logwrite( function, message.str() );

    return;
  }
  /***** Sequencer::Sequence::dothread_test_fpoffset **************************/


  long Sequence::check_power_switch( PowerState reqstate, const std::string which, bool &is_set ) { 
    const std::string reqstatestr = ( reqstate==ON ? "1" : "0" );

    for ( const auto &plug : this->power_switch[which].plugname ) {
      std::string reply;
      if ( this->powerd.send( plug, reply ) == NO_ERROR ) {
        if ( reply.find(reqstatestr) != std::string::npos ) {
          is_set=true;
          break;
        }
      }
      else return ERROR;
    }
    return NO_ERROR;
  }

  long Sequence::set_power_switch( PowerState reqstate, const std::string which, std::chrono::seconds delay ) { 
    const std::string function("Sequencer::Sequence::set_power_switch");
    long error=NO_ERROR;
    bool need_delay=false;

    // loop through all of the plugs for the named device
    //
    for ( const auto &plug : this->power_switch[which].plugname ) {
      std::string reply;
      std::stringstream cmd;
      cmd << plug;
      error = this->powerd.send( cmd.str(), reply );
      if ( error != NO_ERROR || reply.find(" DONE") == std::string::npos ) {
        logwrite( function, "ERROR checking plug: "+plug );
        continue;
      }

      auto it = reply.find(" DONE");
      int state=-1;
      try {
        state = std::stoi(reply.substr(0,it));
      }
      catch( const std::exception &e ) {
        logwrite( function, "ERROR parsing reply \""+reply+"\" from plug: "+plug );
        continue;
      }

      std::string reqstatestr = ( reqstate==ON ? "ON" : "OFF" );

      if ( state != reqstate ) {
        cmd << " " << reqstatestr;
        logwrite( function, "switching plug "+plug+" "+reqstatestr );
        error = this->powerd.send( cmd.str(), reply );
        if ( error != NO_ERROR || reply.find(" DONE") != std::string::npos ) {
          logwrite( function, "ERROR switching plug: "+plug+" "+reqstatestr );
          continue;
        }
        // if anything was turned on then this will add a power-on delay
        // at the end of the group
        need_delay=true;
        // switch all plugs with a 1s delay, for niceness
        std::this_thread::sleep_for( std::chrono::seconds(1) );
      }
      else
      if ( state==reqstate ) {
        logwrite( function, "plug "+plug+" already "+reqstatestr );
        continue;
      }
      else {
        logwrite( function, "ERROR bad reply \""+reply+"\" from plug: "+plug );
        continue;
      }
    }

    // some hardware groups should be powered on for a period of time before use
    if ( need_delay ) {
      logwrite( function, "waiting "+std::to_string(delay.count())+"s for "+which );
      std::this_thread::sleep_for(delay);
    }

    return error;
  }


  long Sequence::open_hardware( Common::DaemonClient &daemon ) {
    bool dontcare;
    return open_hardware( daemon, "open", 6000, dontcare, false );
  }

  long Sequence::open_hardware( Common::DaemonClient &daemon, bool &was_opened ) {
    return open_hardware( daemon, "open", 6000, was_opened, false );
  }

  long Sequence::open_hardware( Common::DaemonClient &daemon,
                                const std::string opencmd, const int opentimeout ) {
    bool dontcare;
    return open_hardware( daemon, opencmd, opentimeout, dontcare, false );
  }

  long Sequence::open_hardware( Common::DaemonClient &daemon,
                                const std::string opencmd, const int opentimeout,
                                bool &was_opened ) {
    return open_hardware( daemon, opencmd, opentimeout, was_opened, false );
  }

  long Sequence::reopen_hardware( Common::DaemonClient &daemon,
                                  const std::string opencmd, const int opentimeout ) {
    bool dontcare;
    return open_hardware( daemon, opencmd, opentimeout, dontcare, true );
  }


  /***** Sequencer::Sequence::open_hardware ***********************************/
  /**
   * @brief      open connection to hardware managed by named daemon
   * @details    If neccessary, a connection to the daemon is first established.
   *             No actions are taken if already open.
   * @param[in]  daemon       daemon client object
   * @param[in]  opencmd      open command to send to daemon
   * @param[in]  opentimeout  timeout in msec for opencmd
   * @param[out] was_opened   reference to return if this function had to open
   * @return     ERROR | NO_ERROR
   *
   */
  long Sequence::open_hardware( Common::DaemonClient &daemon,
                                const std::string opencmd, const int opentimeout,
                                bool &was_opened, bool forceopen ) {
    const std::string function("Sequencer::Sequence::open_hardware");
    const int maxattempts=3;  ///< allow retries connecting to daemon
    bool isopen=false;
    std::string reply;
    long error=NO_ERROR;

    // If not connected to the daemon then connect.
    // Retry up to maxattempts.
    //
    int attempt;
    for (attempt=1; attempt <= maxattempts; ++attempt) {
      // if connection succeeds then exit loop
      if (this->connect_to_daemon(daemon) != ERROR) break;
      // if connection fails then restart daemon and loop
      logwrite(function, "ERROR could not connect to "+daemon.name);
      if (attempt < maxattempts) this->daemon_restart(daemon);
    }
    // connection failed too many times
    if (attempt > maxattempts) {
      async.enqueue_and_log(function, "ERROR exceeded max attempts connecting to " + daemon.name);
      return ERROR;
    }

    // Ask if hardware connection is open
    //
    error |= daemon.send( "isopen", reply );
    error |= this->parse_state( function, reply, isopen );
    if ( error != NO_ERROR ) {
      this->async.enqueue_and_log( function, "ERROR opening "+daemon.name+" hardware" );
      return ERROR;
    }

    // and open it if necessary.
    //
    if ( forceopen || !isopen ) {
      logwrite( function, "opening "+daemon.name+" hardware connections with "
                          +std::to_string(opentimeout)+" ms timeout" );
      if ( daemon.command_timeout( opencmd, reply, opentimeout ) != NO_ERROR ) {
        this->async.enqueue_and_log( function, "ERROR opening connection to "+daemon.name+" hardware" );
        return ERROR;
      }
      was_opened=true;
      logwrite( function, "opened "+daemon.name+" hardware" );
    }
    else logwrite( function, daemon.name+" hardware was already open" );

    return NO_ERROR;
  }
  /***** Sequencer::Sequence::open_hardware ***********************************/


  /***** Sequencer::Sequence::connect_to_daemon *******************************/
  /**
   * @brief      open connection named daemon if not already open
   * @details    This allows the sequencer to communicate with the daemon.
   * @param[in]  daemon  daemon client object
   * @return     ERROR | NO_ERROR
   *
   */
  long Sequence::connect_to_daemon( Common::DaemonClient &daemon ) {
    const std::string function("Sequencer::Sequence::connect_to_daemon");

    // if not connected to the daemon then connect
    //
    if ( !daemon.socket.isconnected() ) {
      logwrite( function, "connecting to "+daemon.name+" daemon" );
      if ( daemon.connect() != NO_ERROR ) {
        this->async.enqueue_and_log( function, "ERROR connecting to "+daemon.name );
        return ERROR;
      }
    }
    logwrite( function, "connected to "+daemon.name );

    return NO_ERROR;
  }
  /***** Sequencer::Sequence::connect_to_daemon *******************************/


  /***** Sequencer::Sequence::daemon_restart **********************************/
  /**
   * @brief      kill, then start acamd
   * @details    Uses the ngps daemon control script (specified in config file)
   *             to stop and restart the daemon specified by daemonbit.
   * @param      daemonbit  accepts a Sequencer::DaemonBit
   * @return     ERROR|NO_ERROR
   *
   */
  long Sequence::daemon_restart(Common::DaemonClient &daemon) {
    const std::string function("Sequencer::Sequence::daemon_restart");
    std::string command;

    // the daemon control script must have been specified in the config file
    if (this->daemon_control.empty()) {
      logwrite(function, "ERROR killing "+daemon.name+": daemon_control undefined");
      return ERROR;
    }

    // disconnect from the daemon
    daemon.disconnect();

    // kill daemon using ngps script
    command = this->daemon_control + std::string(" kill ") + daemon.name;
    if ( std::system( command.c_str() ) && errno!=ECHILD ) {
      logwrite(function, "ERROR killing "+daemon.name);
      return ERROR;
    }
    else logwrite(function, "killed "+daemon.name);

    std::this_thread::sleep_for(std::chrono::seconds(2));

    // start daemon using ngps script
    command = this->daemon_control + std::string(" start ") + daemon.name;
    if ( std::system( command.c_str() ) && errno!=ECHILD ) {
      logwrite(function, "ERROR starting "+daemon.name);
      return ERROR;
    }
    else logwrite(function, "started "+daemon.name);

    std::this_thread::sleep_for(std::chrono::seconds(3));

    return NO_ERROR;
  }
  /***** Sequencer::Sequence::daemon_restart **********************************/


  /***** Sequencer::Sequence::test ********************************************/
  /**
   * @brief      test routines
   * @param[in]  args       input command and arguments
   * @param[out] retstring  any return values
   * @return     ERROR or NO_ERROR
   *
   * This is the place to put various debugging and system testing tools.
   *
   * The server command is "test", the next parameter is the test name,
   * and any parameters needed for the particular test are extracted as
   * tokens from the args string passed in.
   *
   * The input args string is tokenized and tests are separated by a simple
   * series of if..else.. conditionals.
   *
   */
  long Sequence::test( std::string args, std::string &retstring ) {
    const std::string function("Sequencer::Sequence::test");
    std::stringstream message;
    std::vector<std::string> tokens;
    long error = NO_ERROR;

    // lambda to safely start a detached thread with exception catching
    auto _safe_thread = [this, &function](auto method) { this->safe_thread(method, function); };

    Tokenize( args, tokens, " " );

    if ( tokens.size() < 1 ) {
      logwrite( function, "no test name provided" );
      return ERROR;
    }

    std::string testname = tokens[0];                                // the first token is the test name

    // ----------------------------------------------------
    // help -- list testnames
    // ----------------------------------------------------
    //
    if ( testname == "?" || testname == "help" ) {
      retstring = "test <testname> ...\n";
      retstring.append( "   addrow ? | <number> <name> <RA> <DEC> <slitangle> <slitwidth> <exptime>\n" );
      retstring.append( "   async [ ? | <message> ]\n" );
      retstring.append( "   acquire [ ? ]\n" );
      retstring.append( "   calibset [ ? ]\n" );
      retstring.append( "   cameraset [ ? ]\n" );
      retstring.append( "   cancel [ ? ]\n" );
      retstring.append( "   clearlasttarget\n" );
      retstring.append( "   completed [ ? ]\n" );
      retstring.append( "   expose [ ? ]\n" );
      retstring.append( "   fpoffset ? | <from> <to>\n" );
      retstring.append( "   getnext [ ? ]\n" );
      retstring.append( "   getobsid [ ? ]\n" );
      retstring.append( "   gettelem [ ? ]\n" );
      retstring.append( "   isready [ ? ]\n" );
      retstring.append( "   moveto [ ? | <solverargs> ]\n" );
      retstring.append( "   notify [ ? ]\n" );
      retstring.append( "   pause [ ? ]\n" );
      retstring.append( "   pending [ ? ]\n" );
      retstring.append( "   targetinfo [ ? ]\n" );
      retstring.append( "   prologue [ ? ]\n" );
      retstring.append( "   radec [ ? ]\n" );
      retstring.append( "   resume [ ? ]\n" );
      retstring.append( "   single <RA>,<DEC>,<slitangle>,<slitwidth>,<exptime>,<binspect>,<binspat>\n" );
      retstring.append( "   setstate [ ? ]\n" );
      retstring.append( "   set [ ? ]\n" );
      retstring.append( "   startup ? | <module>\n" );
      retstring.append( "   states [ ? ]\n" );
      retstring.append( "   tablenames [ ? ]\n" );
      retstring.append( "   threadoffset [ ? ]\n" );
      retstring.append( "   update ? | { pending | complete | unassigned }\n" );
      return HELP;
    }
    else

    // ----------------------------------------------------
    // async -- queue an asynchronous message
    // ----------------------------------------------------
    //
    if ( testname == "async" ) {
      if ( tokens.size() > 1 && tokens[1] == "?" ) {
        retstring = "test async [ <message> ]\n";
        retstring.append( "  Queue and broadcast optional <message>. If <message> not supplied\n" );
        retstring.append( "  then broadcast \"test\".\n" );
        return HELP;
      }
      if ( tokens.size() > 1 ) {
        bool first=true;
        message.str("");
        for ( const auto &word : tokens ) {
          if ( first ) { first=false; continue; }  // skip the testname
          message << word << " ";
        }
        logwrite( function, message.str() );
        this->async.enqueue( message.str() );
      }
      else {
        logwrite( function, "test" );
        this->async.enqueue( "test" );
      }
    }
    else

    // ----------------------------------------------------
    // prologue -- show the camera prologue commands
    // ----------------------------------------------------
    //
    if ( testname == "prologue" ) {
      if ( tokens.size() > 1 && tokens[1] == "?" ) {
        retstring = "test prologue\n";
        retstring.append( "  Log all of the camera prologue commands.\n" );
        retstring.append( "  These are commands that will be sent to the camera daemon\n" );
        retstring.append( "  on initialization.\n" );
        return HELP;
      }

      for ( const auto &cmd : this->camera_prologue ) {
        logwrite( function, "camera "+cmd );
      }
    }
    else

    // ----------------------------------------------------
    // isready -- show the daemon_manager word
    // ----------------------------------------------------
    //
    if ( testname == "isready" ) {
      if ( tokens.size() > 1 && tokens[1] == "?" ) {
        retstring = "test isready\n";
        retstring.append( "  Report which systems are ready\n" );
        return HELP;
      }

      // write to the log (textually) which bits are set
      //
      retstring.clear();
      message.str(""); message << "NOTICE: daemons ready: " << this->daemon_manager.get_set_states();
      this->async.enqueue_and_log( function, message.str() );
      retstring.append( message.str() ); retstring.append( "\n" );

      message.str(""); message << "NOTICE: daemons not ready: " << this->daemon_manager.get_cleared_states();
      this->async.enqueue_and_log( function, message.str() );
      retstring.append( message.str() );

      error = NO_ERROR;
    }
    else

    // ----------------------------------------------------
    // calibset -- sets the calibrator according to the parameters in the target entry
    // ----------------------------------------------------
    //
    if ( testname == "calibset" ) {
      if ( tokens.size() > 1 && tokens[1] == "?" ) {
        retstring = "test calibset\n";
        retstring.append( "  Set only the calib according to the parameters in the target row.\n" );
        return HELP;
      }
      // launch thread and wait for it to return
      auto calibset = std::async(std::launch::async, &Sequence::calib_set, this);
      try {
        error = calibset.get();
      }
      catch (const std::exception& e) {
        logwrite( function, "ERROR calib_set exception: "+std::string(e.what()) );
        return ERROR;
      }
      return error;
    }
    else

    // ----------------------------------------------------
    // cameraset -- sets the camera according to the parameters in the target entry
    // ----------------------------------------------------
    //
    if ( testname == "cameraset" ) {
      if ( tokens.size() > 1 && tokens[1] == "?" ) {
        retstring = "test cameraset\n";
        retstring.append( "  Set only the camera according to the parameters in the target row.\n" );
        return HELP;
      }
      // launch thread and wait for it to return
      auto cameraset = std::async(std::launch::async, &Sequence::camera_set, this);
      try {
        error = cameraset.get();
      }
      catch (const std::exception& e) {
        logwrite( function, "ERROR camera_set exception: "+std::string(e.what()) );
        return ERROR;
      }
      return error;
    }
    else

    // ----------------------------------------------------
    // expose -- trigger exposure
    // ----------------------------------------------------
    //
    if ( testname == "expose" ) {
      if ( tokens.size() > 1 && tokens[1] == "?" ) {
        retstring = "test expose\n";
        retstring.append( "  Trigger an exposure.\n" );
        return HELP;
      }
      std::thread( &Sequencer::Sequence::trigger_exposure, this ).detach();  // trigger exposure in a thread
    }
    else

    // ----------------------------------------------------
    // states -- get the current seqstate and reqstate
    // ----------------------------------------------------
    //
    if ( testname == "states" ) {
      if ( tokens.size() > 1 && tokens[1] == "?" ) {
        retstring = "test states\n";
        retstring.append( "  Log the REQSTATE and SEQSTATE bits that are set,\n" );
        retstring.append( "  and a list of the threads currently running\n" );
        return HELP;
      }

      message.str(""); message << "STATES: " << this->seq_state_manager.get_set_states();
      this->async.enqueue( message.str() );
      logwrite( function, message.str() );

      message.str(""); message << "THREADS: " << this->thread_state_manager.get_set_states();
      logwrite( function, message.str() );

      message.str(""); message << "DAEMONS NOT READY: " << this->daemon_manager.get_cleared_states();
      logwrite( function, message.str() );
      message.str(""); message << "    DAEMONS READY: " << this->daemon_manager.get_set_states();
      logwrite( function, message.str() );

      error = NO_ERROR;
    }
    else

    // ----------------------------------------------------
    // single -- get command line info for a single observation w/o the database
    //           must specify in CSV order:
    //           RA, DECL, SLITANGLE, SLITWIDTH, EXPTIME, BINSPECT, BINSPAT, POINTMODE
    // ----------------------------------------------------
    //
    if ( testname == "single" ) {
      if ( tokens.size() > 1 && tokens[1] == "?" ) {
        retstring = "test single <RA>,<DEC>,<slitangle>,<slitwidth>,<exptime>,<binspect>,<binspat>\n";
        retstring.append( "  Get command line info for a single observation without the database.\n" );
        retstring.append( "  Arguments must be comma delimited in the order shown.\n" );
        return HELP;
      }
      std::string::size_type pos = args.find( "single " );         // note space at end of test name!
      std::string arglist = args.substr( pos+strlen("single ") );  // arglist is the rest of the args string after "single "

      // args does not contain "single " (note space! no space means no args)
      //
      if ( pos == std::string::npos ) {
        logwrite( function, "ERROR: expected single <RA>, <DEC>, <slitangle>, <slitwidth>, <exptime>, <binspect>, <binspat>, <pointmode>" );
        return( ERROR );
      }

      // Tokenize arglist on the comma.
      // Expecting 8 tokens: RA, DECL, SLITANGLE, SLITWIDTH, EXPTIME, BINSPECT, BINSPAT, POINTMODE
      //
      Tokenize( arglist, tokens, "," );
      if ( tokens.size() != 8 ) {
        logwrite( function, "ERROR: expected single <RA>, <DEC>, <slitangle>, <slitwidth>, <exptime>, <binspect>, <binspat>, <pointmode>" );
        return( ERROR );
      }

      try {
        // The following items are read from the database with the "get_next()" function,
        // and those marked with an asterick is what is set here. Everything else
        // we don't really need.
        //
        this->target.obsid       = 0;                          //  OBSERVATION_ID
        this->target.obsorder    = 0;                          //  OBS_ORDER
        this->target.name        = "TEST";                     //  NAME
        this->target.state       = Sequencer::TARGET_PENDING;  //  STATE
        this->target.ra_hms      = tokens.at(0);               // *RA
        this->target.dec_dms     = tokens.at(1);               // *DECL
        this->target.casangle    = 0.;                         //  OTMcass
        this->target.slitangle   = std::stod( tokens.at(2) );  // *OTMslitangle
        this->target.slitwidth   = std::stod( tokens.at(3) );  // *OTMslit
        this->target.slitoffset  = 0.;                         //  SLITOFFSET
        this->target.exptime_req = std::stod( tokens.at(4) );  // *OTMexpt
        this->target.targetnum   = 0;                          //  TARGET_NUMBER
        this->target.sequencenum = 0;                          //  SEQUENCE_NUMBER
        this->target.binspect    = std::stoi( tokens.at(5) );  // *BINSPECT
        this->target.binspat     = std::stoi( tokens.at(6) );  // *BINSPAT
        this->target.pointmode   = to_uppercase(tokens.at(7)); // *POINTMODE
      }
      catch( std::out_of_range &e ) {
        message.str(""); message << "out of range parsing args " << args << ": " << e.what();
        logwrite( function, message.str() );
        error = ERROR;
      }
      catch( std::invalid_argument &e ) {
        message.str(""); message << "invalid argument parsing args " << args << ": " << e.what();
        logwrite( function, message.str() );
        error = ERROR;
      }
      error = NO_ERROR;
    }
    else

    // ----------------------------------------------------
    // getnext -- get the next pending target from the database
    // ----------------------------------------------------
    //
    if ( testname == "getnext" ) {
      if ( tokens.size() > 1 && tokens[1] == "?" ) {
        retstring = "test getnext\n";
        retstring.append( "  Read the next PENDING target from the database.\n" );
        retstring.append( "  This is the equivalent (and necessary) step performed prior\n" );
        retstring.append( "  to starting an observation.\n" );
        return HELP;
      }

      TargetInfo::TargetState ret;
      std::stringstream rts;
      std::string targetstatus;
      if ( tokens.size() > 1 ) {
        ret = this->target.get_next( tokens[1], targetstatus );  // if state supplied then get next target with this state
      }
      else {
        ret = this->target.get_next( targetstatus );             // otherwise use the default (which is "pending")
      }
      error = NO_ERROR;

      message.str(""); message << "NOTICE: " << targetstatus;
      this->async.enqueue( message.str() );                      // broadcast target status

      if ( ret == TargetInfo::TargetState::TARGET_FOUND ) {
        rts << "name      obsid  order  ra  dec  casangle  slitangle  airmasslim\n";
        rts << this->target.name  << " "
            << this->target.obsid << "   "
            << this->target.obsorder << "   "
            << this->target.ra_hms << "  "
            << this->target.dec_dms << "  "
            << this->target.casangle << "  "
            << this->target.slitangle << "  "
            << this->target.airmasslimit << "\n";
      }
      else
      if ( ret == TargetInfo::TargetState::TARGET_NOT_FOUND ) { rts << "(none)"; }
      else
      if ( ret == TargetInfo::TargetState::TARGET_ERROR )     { error = ERROR; }

      retstring = rts.str();
    }
    else

    // ----------------------------------------------------
    // getobsid -- get target by OBSID
    // ----------------------------------------------------
    //
    if ( testname == "getobsid" ) {
      if ( tokens.size() > 1 && tokens[1] == "?" ) {
        retstring = "test getobsid\n";
        retstring.append( "  Read target from database using OBSID\n" );
        return HELP;
      }

      if (tokens.size() != 2) {
        retstring = "invalid";
        logwrite(function, "ERROR expected getobsid <OBSID>");
        return ERROR;
      }

      this->target.get_specified_target( tokens[1], retstring );
    }
    else

    // ----------------------------------------------------
    // targetinfo -- print loaded target info
    // ----------------------------------------------------
    //
    if ( testname == "targetinfo" ) {
      if ( tokens.size() > 1 && tokens[1] == "?" ) {
        retstring = "test targetinfo\n";
        retstring.append( "  Print loaded target info.\n" );
        return HELP;
      }

      std::stringstream rts;

      rts << "name      obsid  RA  DEC  casangle  slitangle  slitwidth exptime binspat binspect RAoffs DECoffs\n";
      rts << this->target.name  << " "
          << this->target.obsid << "   "
          << this->target.ra_hms << "  "
          << this->target.dec_dms << "  "
          << this->target.casangle << "  "
          << this->target.slitangle << "  "
          << this->target.slitwidth_req << "  "
          << this->target.exptime_req << "  "
          << this->target.binspat << "  "
          << this->target.binspect << " "
          << this->target.offset_ra << " "
          << this->target.offset_dec << " "
          << "\n";

      // convert to decimal and to scope coordinates.
      // (fpoffsets.coords_* are always in degrees)
      //
      double ra_in    = radec_to_decimal( this->target.ra_hms  ) * TO_DEGREES;
      double dec_in   = radec_to_decimal( this->target.dec_dms );
      double angle_in = this->target.slitangle;

      // can't be NaN
      //
      bool ra_isnan  = std::isnan( ra_in  );
      bool dec_isnan = std::isnan( dec_in );

      if ( ra_isnan || dec_isnan ) {
        message.str(""); message << "ERROR: converting";
        if ( ra_isnan  ) { message << " RA=\"" << this->target.ra_hms << "\""; }
        if ( dec_isnan ) { message << " DEC=\"" << this->target.dec_dms << "\""; }
        message << " to decimal";
        logwrite( function, message.str() );
      }

      // Before sending the target coords to the TCS,
      // convert them from <pointmode> to scope coordinates.
      //
      double ra_out, dec_out, angle_out;
      error = this->target.fpoffsets.compute_offset( this->target.pointmode, "SCOPE",
                                                   ra_in, dec_in, angle_in,
                                                   ra_out, dec_out, angle_out );

      rts << "TCS coords: ra=" << ra_out*TO_HOURS << "  dec=" << dec_out << "  angle=" << angle_out << "\n";
      retstring = rts.str();
    }
    else
    // ----------------------------------------------------
    // gettelem -- get external telemetry
    // ----------------------------------------------------
    //
    if ( testname == "gettelem" ) {
      if ( tokens.size() > 1 && tokens[1] == "?" ) {
        retstring = "test gettelem\n";
        retstring.append( "  Get external telemetry from other daemons.\n" );
        return HELP;
      }
      this->get_external_telemetry();
      message.str("");
      for ( const auto &[name,data] : this->target.external_telemetry ) {
        message << "name=" << name << " valid=" << (data.valid?"T":"F") << " value=" << data.value << "\n";
      }
      retstring = message.str();
    }
    else

    // ----------------------------------------------------
    // addrow -- insert a (fixed, hard-coded) row into the database
    // ----------------------------------------------------
    //
    if ( testname == "addrow" ) {
      if ( tokens.size() > 1 && tokens[1] == "?" ) {
        retstring = "test addrow <number> <name> <RA> <DEC> <slitangle> <slitwidth> <exptime>\n";
        retstring.append( "  Insert a fixed row into the database. Arguments are space delimited\n" );
        retstring.append( "  in the order shown.\n" );
        return HELP;
      }
      int number=0;
      std::string name, ra, dec, pmode;
      double etime=0., slitw=1., slita=18.;
      if ( tokens.size() != 9 ) {
        logwrite( function, "ERROR: expected \"addrow <number> <name> <RA> <DEC> <slitangle> <slitwidth> <exptime> <pointmode>\"" );
        return( ERROR );
      }
      try {
        number = std::stoi( tokens.at(1) );
        name   = tokens.at(2);
        ra     = tokens.at(3);
        dec    = tokens.at(4);
        slita  = std::stod( tokens.at(5) );
        slitw  = std::stod( tokens.at(6) );
        etime  = std::stod( tokens.at(7) );
        pmode  = to_uppercase( tokens.at(8) );
      }
      catch( std::exception &e ) {
        message.str(""); message << "ERROR parsing args " << args << ": " << e.what();
        logwrite( function, message.str() );
        return ERROR;
      }
      error = this->target.add_row( number, name, ra, dec, slita, slitw, etime, pmode );
    }
    else

    // ----------------------------------------------------
    // completed -- insert a record into completed observations table
    // ----------------------------------------------------
    //
    if ( testname == "completed" ) {
      if ( tokens.size() > 1 && tokens[1] == "?" ) {
        retstring = "test completed\n";
        retstring.append( "  Update state of current target in target table to COMPLETE\n" );
        retstring.append( "  and insert a record in the completed observations table.\n" );
        retstring.append( "  A target must have been first read from the database (e.g. test getnext)\n" );
        return HELP;
      }
      error = this->target.update_state( Sequencer::TARGET_COMPLETE );
      if (error==NO_ERROR) error = this->target.insert_completed();

      // let the world know of the state change
      //
      message.str(""); message << "TARGETSTATE:" << this->target.state
                               << " TARGET:"     << this->target.name
                               << " OBSID:"      << this->target.obsid;
      this->async.enqueue( message.str() );
    }
    else

    // ----------------------------------------------------
    // update -- update the target state of the current row
    // ----------------------------------------------------
    //
    if ( testname == "update" ) {
      if ( tokens.size() < 2 ) {
        logwrite( function, "update needs a state: { pending | complete | unassigned }" );
        return( ERROR );
      }
      else {
        if ( tokens[1] == "?" ) {
          retstring = "test update { pending | complete | unassigned }\n";
          retstring.append( "  Update state of current target in target table to PENDING | COMPLETE | UNASSIGNED.\n" );
          retstring.append( "  A target must have been first read from the database (e.g. test getnext)\n" );
          return HELP;
        }
        if ( tokens[1] != "pending" && tokens[1] != "complete" && tokens[1] != "unassigned" ) {
          logwrite( function, "update expected { pending | complete | unassigned }" );
          return( ERROR );
        }
        error = this->target.update_state( tokens[1] );   // 

        // let the world know of the state change
        //
        message.str(""); message << "TARGETSTATE:" << this->target.state
                                 << " TARGET:"     << this->target.name
                                 << " OBSID:"      << this->target.obsid;
        this->async.enqueue( message.str() );
      }
    }
    else

    // ----------------------------------------------------
    // radec -- convert RA,DEC from HH:MM:SS to decimal
    // ----------------------------------------------------
    //
    if ( testname == "radec" ) {
      if ( tokens.size() > 1 && tokens[1] == "?" ) {
        retstring = "test radec\n";
        retstring.append( "  Convert the RA,DEC of the current target from HH:MM:SS to decimal.\n" );
        retstring.append( "  A target must have been first read from the database (e.g. test getnext)\n" );
        return HELP;
      }
      double ra,dec;
      ra  = radec_to_decimal( target.ra_hms );
      dec = radec_to_decimal( target.dec_dms );
      message.str(""); message << "ra " << target.ra_hms << " -> " 
                               << std::fixed << std::setprecision(6) 
                               << ra << "  dec " << target.dec_dms << " -> " << dec;
      logwrite( function, message.str() );
    }
    else

    // ----------------------------------------------------
    // notify -- send a notification signal to unblock all waiting threads
    // ----------------------------------------------------
    //
    if ( testname == "notify" ) {
      if ( tokens.size() > 1 && tokens[1] == "?" ) {
        retstring = "test notify\n";
        retstring.append( "  Send a notification signal to unblock all waiting threads.\n" );
        return HELP;
      }
      this->cv.notify_all();
    }
    else

    // ----------------------------------------------------
    // tablenames -- print the names of the tables in the DB
    // ----------------------------------------------------
    //
    if ( testname == "tablenames" ) {
      if ( tokens.size() > 1 && tokens[1] == "?" ) {
        retstring = "test tablenames\n";
        retstring.append( "  Print the names of the tables in the database\n" );
        return HELP;
      }
      error = this->target.get_table_names();
    }
    else

    // -------------------------------------------------------
    // pause -- send async command to camera to pause exposure
    // -------------------------------------------------------
    //
    if ( testname == "pause" ) {
      if ( tokens.size() > 1 && tokens[1] == "?" ) {
        retstring = "test pause\n";
        retstring.append( "  Send an asynchronous command to camerad to pause exposure.\n" );
        return HELP;
      }
      error = this->camerad.async( "PEX" );
    }
    else

    // ---------------------------------------------------------
    // resume -- send async command to camera to resume exposure
    // ---------------------------------------------------------
    //
    if ( testname == "resume" ) {
      if ( tokens.size() > 1 && tokens[1] == "?" ) {
        retstring = "test resume\n";
        retstring.append( "  Send an asynchronous command to camerad to resume exposure.\n" );
        return HELP;
      }
      error = this->camerad.async( "REX" );
    }
    else

    // ---------------------------------------------------------
    // moveto -- spawn thread to move to target
    // ---------------------------------------------------------
    //
    if ( testname == "moveto" ) {

      if ( tokens.size() > 1 && tokens[1] == "?" ) {
        retstring = "test moveto { <solverargs> }\n";
        retstring.append( "  Spawn a thread to move to the target.\n" );
        retstring.append( "  This will disable guiding, slew the telescope, move the cass ring,\n" );
        retstring.append( "  and start the acquisition sequence. Optional <solverargs> may be\n" );
        retstring.append( "  included to send to the solver.\n" );
        retstring.append( "  A target must have been first read from the database (e.g. test getnext)\n" );
        return HELP;
      }

      // any and all args are taken to be optional solver args
      //
      if ( tokens.size() > 1 ) {
        std::string::size_type pos = args.find( "moveto " );            // note space at end of test name!
        this->test_solver_args = args.substr( pos+strlen("moveto ") );  // remainder of args string after "moveto "
      }
      else this->test_solver_args.clear();                              // clear previous solver args if not specified

      if ( !this->test_solver_args.empty() ) {
        message.str(""); message << "NOTICE: test solver args: " << this->test_solver_args;
      }
      this->async.enqueue_and_log( function, message.str() );

      // clear stop flags
      //
      this->cancel_flag.store(false);
      this->is_ontarget.store(false);
      this->is_usercontinue.store(false);

      logwrite( function, "spawning move_to_target..." );
      _safe_thread(&Sequencer::Sequence::move_to_target);
    }
    else

    // ---------------------------------------------------------
    // acquire -- spawn thread to start acquisition
    //            this sends the "prepare" command to acamd, then
    //            performs the acquisition sequence.
    // ---------------------------------------------------------
    //
    if ( testname == "acquire" ) {

      if ( tokens.size() > 1 && tokens[1] == "?" ) {
        retstring = "test acquire\n";
        retstring.append( "  Spawn a thread to start the acquisition sequence.\n" );
        retstring.append( "  This only performs the acquisition so the TCS must\n" );
        retstring.append( "  already be tracking on a target.\n" );
        return HELP;
      }

      // Read the current cass angle from the TCS
      //
      double cass_now = NAN;
      error = this->get_tcs_cass( cass_now );

      // This call is just to convert the current cass rotator angle to a slit position angle,
      // so we don't care about the RA, DEC coordinates.
      //
      double ra_out, dec_out, angle_out;
      error = this->target.fpoffsets.compute_offset( "SCOPE", "SLIT", 0, 0, cass_now,
                                                     ra_out, dec_out, angle_out );

      // Before starting acquire thread, must first send coordinates to the acam cameraserver
      //
      double ra_in    = radec_to_decimal( this->target.ra_hms  ) * TO_DEGREES;
      double dec_in   = radec_to_decimal( this->target.dec_dms );
      double angle_in = angle_out;

      // can't be NaN
      //
      bool ra_isnan  = std::isnan( ra_in  );
      bool dec_isnan = std::isnan( dec_in );
      bool cas_isnan = std::isnan( angle_in );

      if ( ra_isnan || dec_isnan || cas_isnan ) {
        message.str(""); message << "ERROR: converting";
        if ( ra_isnan  ) { message << " RA=\"" << this->target.ra_hms << "\""; }
        if ( dec_isnan ) { message << " DEC=\"" << this->target.dec_dms << "\""; }
        if ( cas_isnan ) { message << " CASS=\"" << cass_now << "\""; }
        message << " to decimal";
        this->async.enqueue_and_log( function, message.str() );
        return ERROR;
      }

      // Finally, spawn the acquisition thread
      //
      logwrite( function, "spawning dothread_acquisition..." );
      if (error==NO_ERROR) std::thread( &Sequencer::Sequence::dothread_acquisition, this ).detach();
    }
    else

    // ---------------------------------------------------------
    // clearlasttarget -- clear the last target name, allowing repointing
    //                    to the same target (otherwise move_to_target won't
    //                    repoint the telescope if the name is the same)
    // ---------------------------------------------------------
    //
    if ( testname == "clearlasttarget" ) {
      this->last_target="";
      error=NO_ERROR;
    }
    else

    // ---------------------------------------------------------
    // fpoffset -- convert coordinates of current target
    // ---------------------------------------------------------
    //
    if ( testname == "fpoffset" ) {

      if ( tokens.size() > 1 && tokens[1] == "?" ) {
        retstring = "test fpoffset <from> <to>\n";
        retstring.append( "  Convert the coordinates of the current target from one\n" );
        retstring.append( "  coordinate system to another, as specified by <from> and <to>.\n" );
        retstring.append( "  A target must have been first read from the database (e.g. test getnext)\n" );
        return HELP;
      }

      std::string from, to;
      double ra_in  = radec_to_decimal( target.ra_hms ) * TO_DEGREES ;  // fpoffsets must be in degrees
      double dec_in = radec_to_decimal( target.dec_dms );
      double angle_in = this->target.casangle;
      try {
        from = tokens.at(1);
        to   = tokens.at(2);
      }
      catch( std::out_of_range &e ) {
        message.str(""); message << "ERROR: out of range parsing from/to from " << args << ": " << e.what();
        logwrite( function, message.str() );
      }
      catch( std::invalid_argument &e ) {
        message.str(""); message << "ERROR: invalid argument parsing from/to from " << args << ": " << e.what();
        logwrite( function, message.str() );
      }
      double ra_out, dec_out, angle_out;
      error = this->target.fpoffsets.compute_offset( from, to,
                                                     ra_in, dec_in, angle_in,
                                                     ra_out, dec_out, angle_out );
      message.str(""); message << ra_in << " " << dec_in << " " << angle_in << " "
                               << from << " -> " << to << " "
                               << ra_out << " " << dec_out << " " << angle_out;
      retstring = message.str();
    }
    else

    // ---------------------------------------------------------
    // script -- run a script -- experimental
    // ---------------------------------------------------------
    //
    if ( testname == "script" ) {

      if ( tokens.size() > 1 && tokens[1] == "?" ) {
        retstring = "test script <file>\n";
        retstring.append( "  Run <file> as a script. EXPERIMENTAL!\n" );
        return HELP;
      }

      if ( tokens.size() != 2 ) {
        logwrite( function, "ERROR: expected one argument" );
        retstring = "bad_arg";
        return( ERROR );
      }

//    if (error==NO_ERROR) std::thread( dothread_runscript, std::ref(*this) ).detach();
    }
    else

    // ---------------------------------------------------------
    // slitset -- spawn slit_set with the selected mode
    // ---------------------------------------------------------
    //
    if ( testname == "slitset" ) {

      if ( tokens.size() > 1 && ( tokens[1] == "?" || tokens[1] == "help" || tokens[1] == "-h" ) ) {
        retstring = "test slitset <mode>\n";
        retstring.append( "  Spawn slit_set for <mode> = { expose, acquire, database }\n" );
        return HELP;
      }

      if ( tokens.size() < 2 ) {
        logwrite( function, "ERROR expected slitset <mode>" );
        retstring="invalid_argument";
        return ERROR;
      }

      Sequencer::VirtualSlitMode mode;

      if ( tokens[1]=="expose" )   { mode = Sequencer::VSM_EXPOSE; }
      else
      if ( tokens[1]=="acquire" )  { mode = Sequencer::VSM_ACQUIRE; }
      else
      if ( tokens[1]=="database" ) { mode = Sequencer::VSM_DATABASE; }
      else {
        logwrite( function, "ERROR invalid mode "+tokens[1]+": expected { expose acquire database }" );
        retstring="invalid_argument";
        return ERROR;
      }

      auto slitset = std::async(std::launch::async, &Sequence::slit_set, this, mode);
      try {
        error = slitset.get();
      }
      catch (const std::exception& e) {
        retstring="slit_set_exception";
        logwrite( function, "ERROR slit set exception: "+std::string(e.what()) );
        return ERROR;
      }
    }
    else

    // ---------------------------------------------------------
    // startup -- startup a single specified module
    // ---------------------------------------------------------
    //
    if ( testname == "startup" || testname == "shutdown" ) {

      if ( tokens.size() > 1 && ( tokens[1] == "?" || tokens[1] == "help" ) ) {
        retstring = "test startup | shutdown <module>\n";
        retstring.append( "  Startup or shutdown only a single specified module in a manner similar\n" );
        retstring.append( "  to the startup command, but only the specified module.\n" );
        retstring.append( "  Valid modules are:\n" );
        retstring.append( "    power | acam | andor | calib | camera | flexure | focus |\n" );
        retstring.append( "    slicecam | slit | tcs <which>.\n" );
        retstring.append( "  Note that power must be running before any other module.\n" );
        retstring.append( "  Module tcs requires an additional argument <which> = sim | tcs\n" );
        return HELP;
      }

      if ( tokens.size() < 2 ) {
        logwrite( function, "ERROR expected startup <module>" );
        retstring="invalid_argument";
        return( ERROR );
      }

      bool ispower = false;
      std::string reply;

      // power module must be initialized before any others. If this is not
      // a request for starting power, then check that the power module is
      // initialized. If not connected then it can't be initialized.
      //
      if ( tokens[1] != "power" && ! this->powerd.socket.isconnected() ) {
        logwrite( function, "ERROR power module must be initialized first" );
        retstring = "power_not_initialized";
        return( ERROR );
      }

      // startup or shutdown?
      //
      bool isinit = true;
      if ( testname == "startup" ) isinit=true; else if ( testname == "shutdown" ) isinit=false;

      if ( tokens[1] == "power" ) {
        _safe_thread(&Sequencer::Sequence::power_init);
      }
      else
      if ( tokens[1] == "acam" ) {
        _safe_thread(isinit ? &Sequencer::Sequence::acam_init : &Sequencer::Sequence::acam_shutdown);
      }
      else
      if ( tokens[1] == "calib" ) {
        _safe_thread(isinit ? &Sequencer::Sequence::calib_init : &Sequencer::Sequence::calib_shutdown);
      }
      else
      if ( tokens[1] == "camera" ) {
        _safe_thread(isinit ? &Sequencer::Sequence::camera_init : &Sequencer::Sequence::camera_shutdown);
      }
      else
      if ( tokens[1] == "flexure" ) {
        _safe_thread(isinit ? &Sequencer::Sequence::flexure_init : &Sequencer::Sequence::flexure_shutdown);
      }
      else
      if ( tokens[1] == "focus" ) {
        _safe_thread(isinit ? &Sequencer::Sequence::focus_init : &Sequencer::Sequence::focus_shutdown);
      }
      else
      if ( tokens[1] == "slicecam" ) {
        _safe_thread(isinit ? &Sequencer::Sequence::slicecam_init : &Sequencer::Sequence::slicecam_shutdown);
      }
      else
      if ( tokens[1] == "slit" ) {
        _safe_thread(isinit ? &Sequencer::Sequence::slit_init : &Sequencer::Sequence::slit_shutdown);
      }
      else
      if ( tokens[1] == "tcs" ) {
        _safe_thread(isinit ? &Sequencer::Sequence::tcs_init : &Sequencer::Sequence::tcs_shutdown);
      }
      else {
        logwrite( function, "ERROR invalid module \""+tokens[1]+"\"" );
        retstring="invalid_argument";
        return ERROR;
      }

      message.str(""); message << "started " << tokens[1] << " module";
      logwrite( function, message.str() );
    }
    else

    // ---------------------------------------------------------
    // threadoffset -- spawn a thread to call a python function
    // ---------------------------------------------------------
    //
    if ( testname == "threadoffset" ) {
      if ( tokens.size() > 1 && tokens[1] == "?" ) {
        retstring = SEQUENCERD_TEST;
        retstring.append( " threadoffset\n" );
        retstring.append( "  Spawns a thread which calls a Python function.\n" );
        error=HELP;
      }
      else {
        message.str(""); message << "spawning dothread_fpoffset: PyGILState=" << PyGILState_Check();
        logwrite( function, message.str() );
        std::thread( &Sequencer::Sequence::dothread_test_fpoffset, this ).detach();
        message.str(""); message << "spawned dothread_fpoffset: PyGILState=" << PyGILState_Check();
        logwrite( function, message.str() );
      }
    }
    else {

    // ----------------------------------------------------
    // invalid test name
    // ----------------------------------------------------
    //
      message.str(""); message << "ERROR: test " << testname << " unknown";;
      logwrite(function, message.str());
      error = ERROR;
    }

    return( error );
  }
  /***** Sequencer::Sequence::test ********************************************/
}<|MERGE_RESOLUTION|>--- conflicted
+++ resolved
@@ -750,14 +750,11 @@
     if (error==NO_ERROR && (error=this->camerad.send( camcmd.str(), reply ))!=NO_ERROR) {
       this->async.enqueue_and_log( function, "ERROR sending \""+camcmd.str()+"\": "+reply );
       throw std::runtime_error( "camera returned "+reply );
-<<<<<<< HEAD
-=======
     }
     camcmd.str(""); camcmd << CAMERAD_BIN << " col " << this->target.binspect;
     if (error==NO_ERROR && (error=this->camerad.send( camcmd.str(), reply ))!=NO_ERROR) {
       this->async.enqueue_and_log( function, "ERROR sending \""+camcmd.str()+"\": "+reply );
       throw std::runtime_error( "camera returned "+reply );
->>>>>>> ed9d300b
     }
     camcmd.str(""); camcmd << CAMERAD_BIN << " col " << this->target.binspect;
     if (error==NO_ERROR && (error=this->camerad.send( camcmd.str(), reply ))!=NO_ERROR) {
@@ -1022,10 +1019,7 @@
    * @brief      initializes the slicecam system for control from the Sequencer
    * @return     NO_ERROR
    * @throws     std::runtime_error
-<<<<<<< HEAD
-=======
    * @throws     SlicecamException
->>>>>>> ed9d300b
    *
    */
   long Sequence::slicecam_init() {
@@ -1049,11 +1043,7 @@
     //
     if ( this->open_hardware(this->slicecamd, SLICECAMD_OPEN, SLICECAMD_OPEN_TIMEOUT) != NO_ERROR ) {
       this->async.enqueue_and_log( function, "ERROR starting slicecam" );
-<<<<<<< HEAD
-      throw std::runtime_error("could not start slicecam");
-=======
       throw SlicecamException("could not start slicecam");
->>>>>>> ed9d300b
     }
 
     this->daemon_manager.set( Sequencer::DAEMON_SLICECAM );    // slicecamd ready
@@ -1069,10 +1059,7 @@
    * @brief      initializes the slicecam system for control from the Sequencer
    * @return     NO_ERROR
    * @throws     std::runtime_error
-<<<<<<< HEAD
-=======
    * @throws     AcamException
->>>>>>> ed9d300b
    *
    */
   long Sequence::acam_init() {
@@ -1096,13 +1083,8 @@
     //
     bool was_opened=false;
     if ( this->open_hardware(this->acamd, ACAMD_OPEN, ACAMD_OPEN_TIMEOUT, was_opened) != NO_ERROR ) {
-<<<<<<< HEAD
-      this->async.enqueue_and_log( function, "ERROR starting acam" );
-      throw std::runtime_error("could not start acam");
-=======
       this->async.enqueue_and_log( function, "ERROR opening acam camera" );
       throw AcamException(ErrorCode::ERROR_ACAM_CAMERA, "could not open acam camera");
->>>>>>> ed9d300b
     }
 
     // send init values only if connection was just opened now
